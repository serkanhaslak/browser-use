from __future__ import annotations

import asyncio
import atexit
import json
import logging
import os
import re
import shutil
import tempfile
import time
from dataclasses import dataclass
from functools import wraps
from pathlib import Path
from typing import Any, Self
from urllib.parse import urlparse

import anyio

from browser_use.config import CONFIG
from browser_use.observability import observe_debug
from browser_use.utils import _log_pretty_path, _log_pretty_url

from .utils import normalize_url

os.environ['PW_TEST_SCREENSHOT_NO_FONTS_READY'] = '1'  # https://github.com/microsoft/playwright/issues/35972

import psutil
from bubus.helpers import retry
from playwright._impl._api_structures import ViewportSize
from pydantic import AliasChoices, BaseModel, ConfigDict, Field, InstanceOf, PrivateAttr, model_validator
from uuid_extensions import uuid7str

from browser_use.browser.profile import BROWSERUSE_DEFAULT_CHANNEL, BrowserChannel, BrowserProfile
from browser_use.browser.types import (
	Browser,
	BrowserContext,
	ElementHandle,
	FrameLocator,
	Page,
	Patchright,
	PlaywrightOrPatchright,
	async_patchright,
	async_playwright,
)
from browser_use.browser.views import (
	BrowserError,
	BrowserStateSummary,
	PageInfo,
	TabInfo,
	URLNotAllowedError,
)
from browser_use.dom.clickable_element_processor.service import ClickableElementProcessor
from browser_use.dom.service import DomService
from browser_use.dom.views import DOMElementNode, SelectorMap
from browser_use.utils import (
	is_new_tab_page,
	match_url_with_domain_pattern,
	merge_dicts,
	time_execution_async,
	time_execution_sync,
)

_GLOB_WARNING_SHOWN = False  # used inside _is_url_allowed to avoid spamming the logs with the same warning multiple times

GLOBAL_PLAYWRIGHT_API_OBJECT = None  # never instantiate the playwright API object more than once per thread
GLOBAL_PATCHRIGHT_API_OBJECT = None  # never instantiate the patchright API object more than once per thread
GLOBAL_PLAYWRIGHT_EVENT_LOOP = None  # track which event loop the global objects belong to
GLOBAL_PATCHRIGHT_EVENT_LOOP = None  # track which event loop the global objects belong to

MAX_SCREENSHOT_HEIGHT = 2000
MAX_SCREENSHOT_WIDTH = 1920


def _log_glob_warning(domain: str, glob: str, logger: logging.Logger):
	global _GLOB_WARNING_SHOWN
	if not _GLOB_WARNING_SHOWN:
		logger.warning(
			# glob patterns are very easy to mess up and match too many domains by accident
			# e.g. if you only need to access gmail, don't use *.google.com because an attacker could convince the agent to visit a malicious doc
			# on docs.google.com/s/some/evil/doc to set up a prompt injection attack
			f"⚠️ Allowing agent to visit {domain} based on allowed_domains=['{glob}', ...]. Set allowed_domains=['{domain}', ...] explicitly to avoid matching too many domains!"
		)
		_GLOB_WARNING_SHOWN = True


def require_initialization(func):
	"""decorator for BrowserSession methods to require the BrowserSession be already active"""

	assert asyncio.iscoroutinefunction(func), '@require_initialization only supports decorating async methods on BrowserSession'

	@wraps(func)
	async def wrapper(self, *args, **kwargs):
		try:
			if not self.initialized or not self.browser_context:
				# raise RuntimeError('BrowserSession(...).start() must be called first to launch or connect to the browser')
				await self.start()  # just start it automatically if not already started

			if not self.agent_current_page or self.agent_current_page.is_closed():
				self.agent_current_page = (
					self.browser_context.pages[0] if (self.browser_context and len(self.browser_context.pages) > 0) else None
				)

			if not self.agent_current_page or self.agent_current_page.is_closed():
				await self.create_new_tab()

			assert self.agent_current_page and not self.agent_current_page.is_closed()

			if not hasattr(self, '_cached_browser_state_summary'):
				raise RuntimeError('BrowserSession(...).start() must be called first to initialize the browser session')

			return await func(self, *args, **kwargs)

		except Exception as e:
			# Check if this is a TargetClosedError or similar connection error
			if 'TargetClosedError' in str(type(e)) or 'context or browser has been closed' in str(e):
				self.logger.warning(
					f'✂️ Browser {self._connection_str} disconnected before BrowserSession.{func.__name__} could run...'
				)
				self._reset_connection_state()
				# Re-raise the error so the caller can handle it appropriately
				raise
			else:
				# Re-raise other exceptions unchanged
				raise

	return wrapper


DEFAULT_BROWSER_PROFILE = BrowserProfile()


@dataclass
class CachedClickableElementHashes:
	"""
	Clickable elements hashes for the last state
	"""

	url: str
	hashes: set[str]


class BrowserSession(BaseModel):
	"""
	Represents an active browser session with a running browser process somewhere.

	Chromium flags should be passed via extra_launch_args.
	Extra Playwright launch options (e.g., handle_sigterm, handle_sigint) can be passed as kwargs to BrowserSession and will be forwarded to the launch() call.
	"""

	model_config = ConfigDict(
		extra='allow',
		validate_assignment=False,
		revalidate_instances='always',
		frozen=False,
		arbitrary_types_allowed=True,
		validate_by_alias=True,
		validate_by_name=True,
	)
	# this class accepts arbitrary extra **kwargs in init because of the extra='allow' pydantic option
	# they are saved on the model, then applied to self.browser_profile via .apply_session_overrides_to_profile()

	# Persistent ID for this browser session
	id: str = Field(default_factory=uuid7str)

	# template profile for the BrowserSession, will be copied at init/validation time, and overrides applied to the copy
	browser_profile: InstanceOf[BrowserProfile] = Field(
		default=DEFAULT_BROWSER_PROFILE,
		description='BrowserProfile() instance containing config for the BrowserSession',
		validation_alias=AliasChoices(
			'profile', 'config', 'new_context_config'
		),  # abbreviations = 'profile', old deprecated names = 'config', 'new_context_config'
	)

	# runtime props/state: these can be passed in as props at init, or get auto-setup by BrowserSession.start()
	wss_url: str | None = Field(
		default=None,
		description='WSS URL of the node.js playwright browser server to connect to, outputted by (await chromium.launchServer()).wsEndpoint()',
	)
	cdp_url: str | None = Field(
		default=None,
		description='CDP URL of the browser to connect to, e.g. http://localhost:9222 or ws://127.0.0.1:9222/devtools/browser/387adf4c-243f-4051-a181-46798f4a46f4',
	)
	browser_pid: int | None = Field(
		default=None,
		description='pid of a running chromium-based browser process to connect to on localhost',
		validation_alias=AliasChoices('chrome_pid'),  # old deprecated name = chrome_pid
	)
	playwright: PlaywrightOrPatchright | None = Field(
		default=None,
		description='Playwright library object returned by: await (playwright or patchright).async_playwright().start()',
		exclude=True,
	)
	browser: Browser | None = Field(
		default=None,
		description='playwright Browser object to use (optional)',
		validation_alias=AliasChoices('playwright_browser'),
		exclude=True,
	)
	browser_context: BrowserContext | None = Field(
		default=None,
		description='playwright BrowserContext object to use (optional)',
		validation_alias=AliasChoices('playwright_browser_context', 'context'),
		exclude=True,
	)

	# runtime state: state that changes during the lifecycle of a BrowserSession(), updated by the methods below
	initialized: bool = Field(
		default=False,
		description='Mark BrowserSession launch/connection as already ready and skip setup (not recommended)',
		validation_alias=AliasChoices('is_initialized'),
	)
	agent_current_page: Page | None = Field(  # mutated by self.create_new_tab(url)
		default=None,
		description='Foreground Page that the agent is focused on',
		validation_alias=AliasChoices('current_page', 'page'),  # alias page= allows passing in a playwright Page object easily
		exclude=True,
	)
	human_current_page: Page | None = Field(  # mutated by self._setup_current_page_change_listeners()
		default=None,
		description='Foreground Page that the human is focused on',
		exclude=True,
	)

	_cached_browser_state_summary: BrowserStateSummary | None = PrivateAttr(default=None)
	_cached_clickable_element_hashes: CachedClickableElementHashes | None = PrivateAttr(default=None)
	_tab_visibility_callback: Any = PrivateAttr(default=None)
	_logger: logging.Logger | None = PrivateAttr(default=None)
	_downloaded_files: list[str] = PrivateAttr(default_factory=list)
	_original_browser_session: Any = PrivateAttr(default=None)  # Reference to prevent GC of the original session when copied
	_owns_browser_resources: bool = PrivateAttr(default=True)  # True if this instance owns and should clean up browser resources
	_auto_download_pdfs: bool = PrivateAttr(default=True)  # Auto-download PDFs when detected
	_subprocess: Any = PrivateAttr(default=None)  # Chrome subprocess reference for error handling

	@model_validator(mode='after')
	def apply_session_overrides_to_profile(self) -> Self:
		"""Apply any extra **kwargs passed to BrowserSession(...) as session-specific config overrides on top of browser_profile"""
		session_own_fields = type(self).model_fields.keys()

		# get all the extra kwarg overrides passed to BrowserSession(...) that are actually
		# config Fields tracked by BrowserProfile, instead of BrowserSession's own args
		profile_overrides = self.model_dump(exclude=set(session_own_fields))

		# FOR REPL DEBUGGING ONLY, NEVER ALLOW CIRCULAR REFERENCES IN REAL CODE:
		# self.browser_profile._in_use_by_session = self

		self.browser_profile = self.browser_profile.model_copy(update=profile_overrides)

		# FOR REPL DEBUGGING ONLY, NEVER ALLOW CIRCULAR REFERENCES IN REAL CODE:
		# self.browser_profile._in_use_by_session = self

		return self

	@property
	def logger(self) -> logging.Logger:
		"""Get instance-specific logger with session ID in the name"""
		if self._logger is None:
			self._logger = logging.getLogger(f'browser_use.{self}')
		return self._logger

	def __repr__(self) -> str:
		is_copy = '©' if self._original_browser_session else '#'
		return f'BrowserSession🆂 {self.id[-4:]} {is_copy}{str(id(self))[-2:]} ({self._connection_str}, profile={self.browser_profile})'

	def __str__(self) -> str:
		is_copy = '©' if self._original_browser_session else '#'
		return f'BrowserSession🆂 {self.id[-4:]} {is_copy}{str(id(self))[-2:]} 🅟 {str(id(self.agent_current_page))[-2:]}'

	# better to force people to get it from the right object, "only one way to do it" is better python
	# def __getattr__(self, key: str) -> Any:
	# 	"""
	# 	fall back to getting any attrs from the underlying self.browser_profile when not defined on self.
	# 	(extra kwargs passed e.g. BrowserSession(extra_kwarg=124) on init get saved into self.browser_profile on validation,
	# 	so this also allows you to read those: browser_session.extra_kwarg => browser_session.browser_profile.extra_kwarg)
	# 	"""
	# 	return getattr(self.browser_profile, key)

	@observe_debug(name='browser.session.start')
	async def start(self) -> Self:
		"""
		Starts the browser session by either connecting to an existing browser or launching a new one.
		Precedence order for launching/connecting:
			1. page=Page playwright object, will use its page.context as browser_context
			2. browser_context=PlaywrightBrowserContext object, will use its browser
			3. browser=PlaywrightBrowser object, will use its first available context
			4. browser_pid=int, will connect to a local chromium-based browser via pid
			5. wss_url=str, will connect to a remote playwright browser server via WSS
			6. cdp_url=str, will connect to a remote chromium-based browser via CDP
			7. playwright=Playwright object, will use its chromium instance to launch a new browser
		"""

		# if we're already initialized and the connection is still valid, return the existing session state and start from scratch

		# Use timeout to prevent indefinite waiting on lock acquisition

		# Quick return if already connected
		if self.initialized and await self.is_connected():
			return self

		# Reset if we were initialized but lost connection
		if self.initialized:
			self.logger.warning(f'💔 Browser {self._connection_str} has gone away, attempting to reconnect...')
			self._reset_connection_state()

		try:
			# Setup
			self.browser_profile.detect_display_configuration()
			self.prepare_user_data_dir()

			# Get playwright object (has its own retry/semaphore)
			await self.setup_playwright()

			# Try to connect/launch browser (each has appropriate retry logic)
			await self._connect_or_launch_browser()

			# Ensure we have a context
			assert self.browser_context, f'Failed to create BrowserContext for browser={self.browser}'

			# Configure browser
			await self._setup_viewports()
			await self._setup_current_page_change_listeners()
			await self._start_context_tracing()

			self.initialized = True
			return self

		except BaseException:
			self.initialized = False
			raise

	@property
	def _connection_str(self) -> str:
		"""Get a logging-ready string describing the connection method e.g. browser=playwright+google-chrome-canary (local)"""
		binary_name = (
			Path(self.browser_profile.executable_path).name.lower().replace(' ', '-').replace('.exe', '')
			if self.browser_profile.executable_path
			else (self.browser_profile.channel or BROWSERUSE_DEFAULT_CHANNEL).name.lower().replace('_', '-').replace(' ', '-')
		)  # Google Chrome Canary.exe -> google-chrome-canary
		driver_name = 'playwright'
		if self.browser_profile.stealth:
			driver_name = 'patchright'
		return (
			f'cdp_url={self.cdp_url}'
			if self.cdp_url
			else f'wss_url={self.wss_url}'
			if self.wss_url
			else f'browser_pid={self.browser_pid}'
			if self.browser_pid
			else f'browser={driver_name}:{binary_name}'
		)

	async def stop(self, _hint: str = '') -> None:
		"""Shuts down the BrowserSession, killing the browser process (only works if keep_alive=False)"""

		# Save cookies to disk if configured
		if self.browser_context:
			try:
				await self.save_storage_state()
			except Exception as e:
				self.logger.warning(f'⚠️ Failed to save auth storage state before stopping: {type(e).__name__}: {e}')

		if self.browser_profile.keep_alive:
			self.logger.info(
				'🕊️ BrowserSession.stop() called but keep_alive=True, leaving the browser running. Use .kill() to force close.'
			)
			return  # nothing to do if keep_alive=True, leave the browser running

		# Only the owner can actually stop the browser
		if not self._owns_browser_resources:
			self.logger.debug(f'🔗 BrowserSession.stop() called on a copy, not closing shared browser resources {_hint}')
			# Still reset our references though
			self._reset_connection_state()
			return

		if self.browser_context or self.browser:
			self.logger.info(f'🛑 Closing {self._connection_str} browser context {_hint} {self.browser or self.browser_context}')

			# Save trace recording if configured
			if self.browser_profile.traces_dir and self.browser_context:
				try:
					await self._save_trace_recording()
				except Exception as e:
					# TargetClosedError is expected when browser has already been closed
					from browser_use.browser.types import TargetClosedError

					if isinstance(e, TargetClosedError):
						self.logger.debug('Browser context already closed, trace may have been saved automatically')
					else:
						self.logger.error(f'❌ Error saving browser context trace: {type(e).__name__}: {e}')

			# Log video/HAR save operations (saved automatically on close)
			if self.browser_profile.record_video_dir:
				self.logger.info(f'🎥 Saving video recording to record_video_dir= {self.browser_profile.record_video_dir}...')
			if self.browser_profile.record_har_path:
				self.logger.info(f'🎥 Saving HAR file to record_har_path= {self.browser_profile.record_har_path}...')

			# Close browser context and browser using retry-decorated methods
			try:
				# IMPORTANT: Close context first to ensure HAR/video files are saved
				await self._close_browser_context()
				await self._close_browser()
			except Exception as e:
				if 'browser has been closed' not in str(e):
					self.logger.warning(f'❌ Error closing browser: {type(e).__name__}: {e}')
			finally:
				# Always clear references to ensure a fresh start next time
				self.browser_context = None
				self.browser = None

		# Kill the chrome subprocess if we started it
		if self.browser_pid:
			try:
				await self._terminate_browser_process(_hint='(stop() called)')
			except psutil.NoSuchProcess:
				self.browser_pid = None
			except (TimeoutError, psutil.TimeoutExpired):
				# If graceful termination failed, force kill
				try:
					proc = psutil.Process(pid=self.browser_pid)
					self.logger.warning(f'⏱️ Process did not terminate gracefully, force killing browser_pid={self.browser_pid}')
					proc.kill()
				except psutil.NoSuchProcess:
					pass
				self.browser_pid = None
			except Exception as e:
				if 'NoSuchProcess' not in type(e).__name__:
					self.logger.debug(f'❌ Error terminating subprocess: {type(e).__name__}: {e}')
				self.browser_pid = None

		# Clean up temporary user data directory
		if self.browser_profile.user_data_dir and Path(self.browser_profile.user_data_dir).name.startswith('browseruse-tmp'):
			shutil.rmtree(self.browser_profile.user_data_dir, ignore_errors=True)

		self._reset_connection_state()

	async def close(self) -> None:
		"""Deprecated: Provides backwards-compatibility with old method Browser().close() and playwright BrowserContext.close()"""
		await self.stop(_hint='(close() called)')

	async def kill(self) -> None:
		"""Stop the BrowserSession even if keep_alive=True"""
		# self.logger.debug(
		# 	f'⏹️ Browser browser_pid={self.browser_pid} user_data_dir= {_log_pretty_path(self.browser_profile.user_data_dir) or "<incognito>"} keep_alive={self.browser_profile.keep_alive} (close() called)'
		# )
		self.browser_profile.keep_alive = False
		await self.stop(_hint='(kill() called)')

		# do not stop self.playwright here as its likely used by other parallel browser_sessions
		# let it be cleaned up by the garbage collector when no refs use it anymore

	async def new_context(self, **kwargs):
		"""Deprecated: Provides backwards-compatibility with old class method Browser().new_context()."""
		# TODO: remove this after >=0.3.0
		return self

	async def __aenter__(self) -> BrowserSession:
		await self.start()
		return self

	def __eq__(self, other: object) -> bool:
		"""Check if two BrowserSession instances are using the same browser."""

		if not isinstance(other, BrowserSession):
			return False

		# Two sessions are considered equal if they're connected to the same browser
		# All three connection identifiers must match
		return self.browser_pid == other.browser_pid and self.cdp_url == other.cdp_url and self.wss_url == other.wss_url

	async def __aexit__(self, exc_type, exc_val, exc_tb):
		# self.logger.debug(
		# 	f'⏹️ Stopping gracefully browser_pid={self.browser_pid} user_data_dir= {_log_pretty_path(self.browser_profile.user_data_dir) or "<incognito>"} keep_alive={self.browser_profile.keep_alive} (context manager exit)'
		# )
		await self.stop(_hint='(context manager exit)')

	def model_copy(self, **kwargs) -> Self:
		"""Create a copy of this BrowserSession that shares the browser resources but doesn't own them.

		This method creates a copy that:
		- Shares the same browser, browser_context, and playwright objects
		- Doesn't own the browser resources (won't close them when garbage collected)
		- Keeps a reference to the original to prevent premature garbage collection
		"""
		# Create the copy using the parent class method
		copy = super().model_copy(**kwargs)

		# The copy doesn't own the browser resources
		copy._owns_browser_resources = False

		# Keep a reference to the original to prevent garbage collection
		copy._original_browser_session = self

		# Manually copy over the excluded fields that are needed for browser connection
		# These fields are excluded in the model config but need to be shared
		copy.playwright = self.playwright
		copy.browser = self.browser
		copy.browser_context = self.browser_context
		copy.agent_current_page = self.agent_current_page
		copy.human_current_page = self.human_current_page
		copy.browser_pid = self.browser_pid

		return copy

	def __del__(self):
		profile = getattr(self, 'browser_profile', None)
		keep_alive = getattr(profile, 'keep_alive', None)
		user_data_dir = getattr(profile, 'user_data_dir', None)
		owns_browser = getattr(self, '_owns_browser_resources', True)
		status = f'🪓 killing pid={self.browser_pid}...' if (self.browser_pid and owns_browser) else '☠️'
		self.logger.debug(
			f'🗑️ Garbage collected BrowserSession 🆂 {self.id[-4:]}.{str(id(self.agent_current_page))[-2:]} ref #{str(id(self))[-4:]} keep_alive={keep_alive} owns_browser={owns_browser} {status}'
		)
		# Only kill browser processes if this instance owns them
		if owns_browser:
			# Avoid keeping references in __del__ that might prevent garbage collection
			try:
				self._kill_child_processes(_hint='(garbage collected)')
			except TimeoutError:
				# Never let __del__ raise Timeout exceptions
				pass

	def _kill_child_processes(self, _hint: str = '') -> None:
		"""Kill any child processes that might be related to the browser"""

		if not self.browser_profile.keep_alive and self.browser_pid:
			try:
				browser_proc = psutil.Process(self.browser_pid)
				try:
					browser_proc.terminate()
					browser_proc.wait(
						timeout=5
					)  # wait up to 5 seconds for the process to exit cleanly and commit its user_data_dir changes
					self.logger.debug(f' ↳ Killed browser process browser_pid={self.browser_pid} {_hint}')
				except (psutil.NoSuchProcess, psutil.AccessDenied, TimeoutError):
					pass

				# Kill all child processes first (recursive)
				for child in browser_proc.children(recursive=True):
					try:
						# self.logger.debug(f'Force killing child process: {child.pid} ({child.name()})')
						child.kill()
						self.logger.debug(f' ↳ Killed browser helper process pid={child.pid} {_hint}')
					except (psutil.NoSuchProcess, psutil.AccessDenied):
						pass

				# Kill the main browser process
				# self.logger.debug(f'Force killing browser process: {self.browser_pid}')
				browser_proc.kill()
				self.logger.debug(f' ↳ Killed browser process browser_pid={self.browser_pid} {_hint}')
			except psutil.NoSuchProcess:
				pass
			except Exception as e:
				self.logger.warning(f'Error force-killing browser in BrowserSession.__del__: {type(e).__name__}: {e}')

	@staticmethod
	async def _start_global_playwright_subprocess(is_stealth: bool) -> PlaywrightOrPatchright:
		"""Create and return a new playwright or patchright node.js subprocess / API connector"""
		global GLOBAL_PLAYWRIGHT_API_OBJECT, GLOBAL_PATCHRIGHT_API_OBJECT
		global GLOBAL_PLAYWRIGHT_EVENT_LOOP, GLOBAL_PATCHRIGHT_EVENT_LOOP

		try:
			current_loop = asyncio.get_running_loop()
		except RuntimeError:
			current_loop = None

		if is_stealth:
			GLOBAL_PATCHRIGHT_API_OBJECT = await async_patchright().start()
			GLOBAL_PATCHRIGHT_EVENT_LOOP = current_loop
			return GLOBAL_PATCHRIGHT_API_OBJECT
		else:
			GLOBAL_PLAYWRIGHT_API_OBJECT = await async_playwright().start()
			GLOBAL_PLAYWRIGHT_EVENT_LOOP = current_loop
			return GLOBAL_PLAYWRIGHT_API_OBJECT

	async def _unsafe_get_or_start_playwright_object(self) -> PlaywrightOrPatchright:
		"""Get existing or create new global playwright object with proper locking."""
		global GLOBAL_PLAYWRIGHT_API_OBJECT, GLOBAL_PATCHRIGHT_API_OBJECT
		global GLOBAL_PLAYWRIGHT_EVENT_LOOP, GLOBAL_PATCHRIGHT_EVENT_LOOP

		# Get current event loop
		try:
			current_loop = asyncio.get_running_loop()
		except RuntimeError:
			current_loop = None

		is_stealth = self.browser_profile.stealth
		driver_name = 'patchright' if is_stealth else 'playwright'
		global_api_object = GLOBAL_PATCHRIGHT_API_OBJECT if is_stealth else GLOBAL_PLAYWRIGHT_API_OBJECT
		global_event_loop = GLOBAL_PATCHRIGHT_EVENT_LOOP if is_stealth else GLOBAL_PLAYWRIGHT_EVENT_LOOP

		# Check if we need to create or recreate the global object
		should_recreate = False

		if global_api_object and global_event_loop != current_loop:
			self.logger.debug(
				f'Detected event loop change. Previous {driver_name} instance was created in a different event loop. '
				'Creating new instance to avoid disconnection when the previous loop closes.'
			)
			should_recreate = True

		# Also check if the object exists but is no longer functional
		if global_api_object and not should_recreate:
			try:
				# Try to access the chromium property to verify the object is still valid
				_ = global_api_object.chromium.executable_path
			except Exception as e:
				self.logger.debug(f'Detected invalid {driver_name} instance: {type(e).__name__}. Creating new instance.')
				should_recreate = True

		# If we already have a valid object, use it
		if global_api_object and not should_recreate:
			return global_api_object

		# Create new playwright object
		return await self._start_global_playwright_subprocess(is_stealth=is_stealth)

	@retry(wait=1, retries=2, timeout=45, semaphore_limit=1, semaphore_scope='self', semaphore_lax=False)
	async def _close_browser_context(self) -> None:
		"""Close browser context with retry logic."""
		await self._unsafe_close_browser_context()

	async def _unsafe_close_browser_context(self) -> None:
		"""Unsafe browser context close logic without retry protection."""
		if self.browser_context:
			await self.browser_context.close()
			self.browser_context = None

	@retry(wait=1, retries=2, timeout=10, semaphore_limit=1, semaphore_scope='self', semaphore_lax=False)
	async def _close_browser(self) -> None:
		"""Close browser instance with retry logic."""
		await self._unsafe_close_browser()

	async def _unsafe_close_browser(self) -> None:
		"""Unsafe browser close logic without retry protection."""
		if self.browser and self.browser.is_connected():
			await self.browser.close()
			self.browser = None

	@retry(
		wait=0.5,
		retries=3,
		timeout=5,
		semaphore_limit=1,
		semaphore_scope='self',
		semaphore_lax=True,
		retry_on=(TimeoutError, psutil.TimeoutExpired),  # Only retry on timeouts, not NoSuchProcess
	)
	async def _terminate_browser_process(self, _hint: str = '') -> None:
		"""Terminate browser process with retry logic."""
		await self._unsafe_terminate_browser_process(_hint='(terminate() called)')

	async def _unsafe_terminate_browser_process(self, _hint: str = '') -> None:
		"""Unsafe browser process termination without retry protection."""
		if self.browser_pid:
			try:
				proc = psutil.Process(pid=self.browser_pid)
				cmdline = proc.cmdline()
				executable_path = cmdline[0] if cmdline else 'unknown'
				self.logger.info(f' ↳ Killing browser_pid={self.browser_pid} {_log_pretty_path(executable_path)} {_hint}')

				# Try graceful termination first
				proc.terminate()
				self._kill_child_processes(_hint=_hint)
				await asyncio.to_thread(proc.wait, timeout=4)
			except psutil.NoSuchProcess:
				# Process already gone, that's fine
				pass
			finally:
				self.browser_pid = None

	@retry(wait=0.5, retries=2, timeout=30, semaphore_limit=1, semaphore_scope='self', semaphore_lax=True)
	async def _save_trace_recording(self) -> None:
		"""Save browser trace recording."""
		if self.browser_profile.traces_dir and self.browser_context is not None:
			traces_path = Path(self.browser_profile.traces_dir)
			if traces_path.suffix:
				# Path has extension, use as-is (user specified exact file path)
				final_trace_path = traces_path
			else:
				# Path has no extension, treat as directory and create filename
				trace_filename = f'BrowserSession_{self.id}.zip'
				final_trace_path = traces_path / trace_filename

			self.logger.info(f'🎥 Saving browser context trace to {final_trace_path}...')
			await self.browser_context.tracing.stop(path=str(final_trace_path))

	@observe_debug(name='connect_or_launch_browser')
	async def _connect_or_launch_browser(self) -> None:
		"""Try all connection methods in order of precedence."""
		# Try connecting via passed objects first
		await self.setup_browser_via_passed_objects()
		if self.browser_context:
			return

		# Try connecting via browser PID
		await self.setup_browser_via_browser_pid()
		if self.browser_context:
			return

		# Try connecting via WSS URL
		await self.setup_browser_via_wss_url()
		if self.browser_context:
			return

		# Try connecting via CDP URL
		await self.setup_browser_via_cdp_url()
		if self.browser_context:
			return

		# Launch new browser as last resort
		await self.setup_new_browser_context()

	@observe_debug(ignore_output=True)
	@retry(
		wait=1,  # wait 1s between each attempt to take a screenshot
		retries=1,  # try up to 1 time to take the screenshot (2 total attempts)
		timeout=12,  # allow up to 12s for each attempt to take a screenshot
		semaphore_limit=2,  # Allow 2 screenshots at a time to better utilize resources
		semaphore_name='screenshot_global',
		semaphore_scope='multiprocess',
		semaphore_lax=True,  # Continue without semaphore if it can't be acquired
		semaphore_timeout=15,  # Wait up to 15s for semaphore acquisition
	)
	async def _take_screenshot_hybrid(self, clip: dict[str, int] | None = None) -> str:
		"""Take screenshot using Playwright, with retry and semaphore protection."""
		# Use Playwright screenshot directly

		page = await self.get_current_page()
		assert self.browser_context
		# try:
		# 	# get fresh page handle
		# 	page = [p for p in self.browser_context.pages if p.url == page.url][0]
		# except Exception:
		# 	pass
		assert await page.evaluate('() => true'), 'Page is not usable before screenshot!'

		try:
			await page.bring_to_front()
			await page.wait_for_load_state('load', timeout=8000)
		except Exception:
			pass

		screenshot_b64 = None
		cdp_session = None
		try:
			# Use a shorter timeout for screenshots to prevent semaphore starvation
			# 10 seconds should be enough for most screenshots
			# screenshot = await page.screenshot(
			# 	full_page=False,
			# 	# scale='css',
			# 	timeout=screenshot_timeout,
			# 	# clip=FloatRect(**clip) if clip else None,
			# 	animations='allow',
			# 	caret='initial',
			#
			cdp_session = await page.context.new_cdp_session(page)  # type: ignore
			screenshot = await cdp_session.send(
				'Page.captureScreenshot',
				{
					'captureBeyondViewport': False,
					'fromSurface': True,
					'format': 'png',
					# 'clip': clip,
				},
			)
			screenshot_b64 = screenshot['data']
		except Exception as err:
			# Don't reset browser on timeout - this can cause semaphore deadlocks
			# Just re-raise the error and let the retry decorator handle it
			if 'timeout' in str(err).lower():
				self.logger.warning(f'⏱️ Screenshot timed out on page {page.url}: {err}')
			raise err
		finally:
			try:
				assert cdp_session
				await cdp_session.detach()
			except Exception:
				pass
		assert await page.evaluate('() => true'), 'Page is not usable after screenshot!'
		assert screenshot_b64, 'Playwright page.screenshot() returned empty base64'
		return screenshot_b64

	@observe_debug(name='setup_playwright')
	@retry(
		wait=1,
		retries=3,
		timeout=10,
		semaphore_limit=1,
		semaphore_name='playwright_global_object',
		semaphore_scope='global',
		semaphore_lax=False,
		semaphore_timeout=5,  # 5s to wait for global playwright object
	)
	async def setup_playwright(self) -> None:
		"""
		Set up playwright library client object: usually the result of (await async_playwright().start())
		Override to customize the set up of the playwright or patchright library object
		"""
		is_stealth = self.browser_profile.stealth

		# Configure browser channel based on stealth mode
		if is_stealth:
			# use patchright + chrome when stealth=True
			self.browser_profile.channel = self.browser_profile.channel or BrowserChannel.CHROME
			self.logger.info(f'🕶️ Activated stealth mode using patchright {self.browser_profile.channel.name.lower()} browser...')
		else:
			# use playwright + chromium by default
			self.browser_profile.channel = self.browser_profile.channel or BrowserChannel.CHROMIUM

		# Get or create the global playwright object
		self.playwright = self.playwright or await self._unsafe_get_or_start_playwright_object()

		# Log stealth best-practices warnings if applicable
		if is_stealth:
			if self.browser_profile.channel and self.browser_profile.channel != BrowserChannel.CHROME:
				self.logger.info(
					' 🪄 For maximum stealth, BrowserSession(...) should be passed channel=None or BrowserChannel.CHROME'
				)
			if not self.browser_profile.user_data_dir:
				self.logger.info(' 🪄 For maximum stealth, BrowserSession(...) should be passed a persistent user_data_dir=...')
			if self.browser_profile.headless or not self.browser_profile.no_viewport:
				self.logger.info(' 🪄 For maximum stealth, BrowserSession(...) should be passed headless=False & viewport=None')

		# register a shutdown hook to stop the shared global playwright node.js client when the program exits (if an event loop is still running)
		def shudown_playwright():
			if not self.playwright:
				return
			try:
				loop = asyncio.get_running_loop()
				self.logger.debug('🛑 Shutting down shared global playwright node.js client')
				task = loop.create_task(self.playwright.stop())
				if hasattr(task, '_log_destroy_pending'):
					task._log_destroy_pending = False  # type: ignore
			except Exception:
				pass
			self.playwright = None

		atexit.register(shudown_playwright)

	async def setup_browser_via_passed_objects(self) -> None:
		"""Override to customize the set up of the connection to an existing browser"""

		# 1. check for a passed Page object, if present, it always takes priority, set browser_context = page.context
		if self.agent_current_page:
			try:
				# Test if the page is still usable by evaluating simple JS
				await self.agent_current_page.evaluate('() => true')
				self.browser_context = self.agent_current_page.context
			except Exception:
				# Page is closed or unusable, clear it
				self.agent_current_page = None
				self.browser_context = None

		# 2. Check if the current browser connection is valid, if not clear the invalid objects
		if self.browser_context:
			try:
				# Try to access a property that would fail if the context is closed
				_ = self.browser_context.pages
				# Additional check: verify the browser is still connected
				if self.browser_context.browser and not self.browser_context.browser.is_connected():
					self.browser_context = None
			except Exception:
				# Context is closed, clear it
				self.browser_context = None

		# 3. if we have a browser object but it's disconnected, clear it and the context because we cant use either
		if self.browser and not self.browser.is_connected():
			if self.browser_context and (self.browser_context.browser is self.browser):
				self.browser_context = None
			self.browser = None

		# 4. if we have a context now, it always takes precedence, set browser = context.browser, otherwise use the passed browser
		browser_from_context = self.browser_context and self.browser_context.browser
		if browser_from_context and browser_from_context.is_connected():
			self.browser = browser_from_context

		if self.browser or self.browser_context:
			self.logger.info(f'🎭 Connected to existing user-provided browser: {self.browser_context}')
			self._set_browser_keep_alive(True)  # we connected to an existing browser, dont kill it at the end

	async def setup_browser_via_browser_pid(self) -> None:
		"""if browser_pid is provided, calcuclate its CDP URL by looking for --remote-debugging-port=... in its CLI args, then connect to it"""

		if self.browser or self.browser_context:
			return  # already connected to a browser
		if not self.browser_pid:
			return  # no browser_pid provided, nothing to do

		# check that browser_pid process is running, otherwise we cannot connect to it
		try:
			chrome_process = psutil.Process(pid=self.browser_pid)
			if not chrome_process.is_running():
				self.logger.warning(f'⚠️ Expected Chrome process with pid={self.browser_pid} is not running')
				return
			args = chrome_process.cmdline()
		except psutil.NoSuchProcess:
			self.logger.warning(f'⚠️ Expected Chrome process with pid={self.browser_pid} not found, unable to (re-)connect')
			return
		except Exception as e:
			self.browser_pid = None
			self.logger.warning(f'⚠️ Error accessing chrome process with pid={self.browser_pid}: {type(e).__name__}: {e}')
			return

		# check that browser_pid process is exposing a debug port we can connect to, otherwise we cannot connect to it
		debug_port = next((arg for arg in args if arg.startswith('--remote-debugging-port=')), '').split('=')[-1].strip()
		self.logger.debug(f'Found Chrome process args: {args[:5]}..., debug_port={debug_port}')
		if not debug_port:
			# provided pid is unusable, it's either not running or doesnt have an open debug port we can connect to
			if '--remote-debugging-pipe' in args:
				self.logger.error(
					f'❌ Found --remote-debugging-pipe in browser launch args for browser_pid={self.browser_pid} but it was started by a different BrowserSession, cannot connect to it'
				)
			else:
				self.logger.error(
					f'❌ Could not find --remote-debugging-port=... to connect to in browser launch args for browser_pid={self.browser_pid}: {" ".join(args)}'
				)
			self.browser_pid = None
			return

		self.cdp_url = self.cdp_url or f'http://127.0.0.1:{debug_port}/'

		# Wait for CDP port to become available (Chrome might still be starting)
		import httpx

		# Add initial delay to give Chrome time to start up before first check
		await asyncio.sleep(2)

		async with httpx.AsyncClient() as client:
			for i in range(30):  # 30 second timeout
				# First check if the Chrome process has exited
				try:
					chrome_process = psutil.Process(pid=self.browser_pid)
					if not chrome_process.is_running():
						# If we have a subprocess reference, try to get stderr
						if hasattr(self, '_subprocess') and self._subprocess:
							stderr_output = ''
							if self._subprocess.stderr:
								try:
									stderr_bytes = await self._subprocess.stderr.read()
									stderr_output = stderr_bytes.decode('utf-8', errors='replace')
								except Exception:
									pass
							if 'Failed parsing extensions' in stderr_output:
								self.logger.error(f'❌ Chrome process {self.browser_pid} exited: Failed parsing extensions')
								raise RuntimeError('Failed parsing extensions: Chrome profile incompatibility detected')
							elif 'SingletonLock' in stderr_output or 'ProcessSingleton' in stderr_output:
								# Chrome exited due to singleton lock
								self._fallback_to_temp_profile('Chrome process exit due to SingletonLock')
								# Kill the subprocess and retry with new profile
								try:
									self._subprocess.terminate()
									await self._subprocess.wait()
								except Exception:
									pass
								self.browser_pid = None
								# Retry with the new temp directory
								await self._unsafe_setup_new_browser_context()
								return
							else:
								# Chrome exited for unknown reason, try fallback to temp profile
								self.logger.warning(
									f'⚠️ Chrome process {self.browser_pid} exited unexpectedly. Error: {stderr_output[:500] if stderr_output else "No error output"}'
								)
								self._fallback_to_temp_profile('Chrome process exit with unknown error')
								# Kill the subprocess and retry with new profile
								try:
									self._subprocess.terminate()
									await self._subprocess.wait()
								except Exception:
									pass
								self.browser_pid = None
								# Retry with the new temp directory
								await self._unsafe_setup_new_browser_context()
								return
						self.logger.error(f'❌ Chrome process {self.browser_pid} exited unexpectedly')
						self.browser_pid = None
						return
				except psutil.NoSuchProcess:
					self.logger.error(f'❌ Chrome process {self.browser_pid} no longer exists')
					self.browser_pid = None
					return

				try:
					response = await client.get(f'{self.cdp_url}json/version', timeout=1.0)
					if response.status_code == 200:
						self.logger.debug(f'✅ Chrome CDP port {debug_port} is ready')
						break
				except (httpx.ConnectError, httpx.TimeoutException):
					if i == 0:
						self.logger.debug(f'⏳ Waiting for Chrome CDP port {debug_port} to become available...')
					await asyncio.sleep(1)
			else:
				self.logger.error(f'❌ Chrome CDP port {debug_port} did not become available after 30 seconds')
				self.browser_pid = None
				return

		# Determine if this is a newly spawned subprocess or an existing process
		if hasattr(self, '_subprocess') and self._subprocess and self._subprocess.pid == self.browser_pid:
			self.logger.info(
				f'🌎 Connecting to newly spawned browser subprocess: browser_pid={self.browser_pid} on {self.cdp_url}'
			)
		else:
			self.logger.info(f'🌎 Connecting to existing local browser process: browser_pid={self.browser_pid} on {self.cdp_url}')
		assert self.playwright is not None, 'playwright instance is None'
		self.browser = self.browser or await self.playwright.chromium.connect_over_cdp(
			self.cdp_url,
			**self.browser_profile.kwargs_for_connect().model_dump(),
		)
		self._set_browser_keep_alive(True)  # we connected to an existing browser, dont kill it at the end

	async def setup_browser_via_wss_url(self) -> None:
		"""check for a passed wss_url, connect to a remote playwright browser server via WSS"""

		if self.browser or self.browser_context:
			return  # already connected to a browser
		if not self.wss_url:
			return  # no wss_url provided, nothing to do

		self.logger.info(f'🌎 Connecting to existing remote chromium playwright node.js server over WSS: {self.wss_url}')
		assert self.playwright is not None, 'playwright instance is None'
		self.browser = self.browser or await self.playwright.chromium.connect(
			self.wss_url,
			**self.browser_profile.kwargs_for_connect().model_dump(),
		)
		self._set_browser_keep_alive(True)  # we connected to an existing browser, dont kill it at the end

	async def setup_browser_via_cdp_url(self) -> None:
		"""check for a passed cdp_url, connect to a remote chromium-based browser via CDP"""

		if self.browser or self.browser_context:
			return  # already connected to a browser
		if not self.cdp_url:
			return  # no cdp_url provided, nothing to do

		self.logger.info(f'🌎 Connecting to existing remote chromium-based browser over CDP: {self.cdp_url}')
		assert self.playwright is not None, 'playwright instance is None'
		self.browser = self.browser or await self.playwright.chromium.connect_over_cdp(
			self.cdp_url,
			**self.browser_profile.kwargs_for_connect().model_dump(),
		)
		self._set_browser_keep_alive(True)  # we connected to an existing browser, dont kill it at the end

	@retry(wait=1, retries=2, timeout=45, semaphore_limit=1, semaphore_scope='self', semaphore_lax=False)
	async def setup_new_browser_context(self) -> None:
		"""Launch a new browser and browser_context"""
		# Double-check after semaphore acquisition to prevent duplicate browser launches
		if self.browser_context:
			try:
				# Check if context is still valid and has pages
				if self.browser_context.pages and not all(page.is_closed() for page in self.browser_context.pages):
					self.logger.debug('Browser context already exists after semaphore acquisition, skipping launch')
					return
			except Exception:
				# If we can't check pages, assume context is invalid and continue with launch
				pass
		await self._unsafe_setup_new_browser_context()

	async def _unsafe_setup_new_browser_context(self) -> None:
		"""Unsafe browser context setup without retry protection."""

		# if we have a browser object but no browser_context, use the first context discovered or make a new one
		if self.browser and not self.browser_context:
			# If HAR recording is requested, we need to create a new context with recording enabled
			# Cannot reuse existing context as HAR recording must be configured at context creation
			if self.browser_profile.record_har_path and self.browser.contexts:
				self.logger.info('🎥 Creating new browser_context with HAR recording enabled (cannot reuse existing context)')
				self.browser_context = await self.browser.new_context(
					**self.browser_profile.kwargs_for_new_context().model_dump(mode='json')
				)
			elif self.browser.contexts:
				self.browser_context = self.browser.contexts[0]
				# Check if this is a newly spawned subprocess
				if hasattr(self, '_subprocess') and self._subprocess and self._subprocess.pid == self.browser_pid:
					self.logger.debug(f'📎 Using default browser_context from newly spawned browser: {self.browser_context}')
				else:
					self.logger.info(f'🌎 Using first browser_context available in existing browser: {self.browser_context}')
			else:
				self.browser_context = await self.browser.new_context(
					**self.browser_profile.kwargs_for_new_context().model_dump(mode='json')
				)
				storage_info = (
					f' + loaded storage_state={len(self.browser_profile.storage_state) if self.browser_profile.storage_state else 0} cookies'
					if self.browser_profile.storage_state and isinstance(self.browser_profile.storage_state, dict)
					else ''
				)
				self.logger.info(
					f'🌎 Created new empty browser_context in existing browser{storage_info}: {self.browser_context}'
				)

		# if we still have no browser_context by now, launch a new local one using launch_persistent_context()
		if not self.browser_context:
			assert self.browser_profile.channel is not None, 'browser_profile.channel is None'
			self.logger.info(
				f'🌎 Launching new local browser context '
				f'{str(type(self.playwright).__module__).split(".")[0]}:{self.browser_profile.channel.name.lower()} keep_alive={self.browser_profile.keep_alive or False} '
				f'user_data_dir= {_log_pretty_path(self.browser_profile.user_data_dir) or "<incognito>"}'
			)

			# if no user_data_dir is provided, generate a unique one for this temporary browser_context (will be used to uniquely identify the browser_pid later)
			if not self.browser_profile.user_data_dir:
				# self.logger.debug('🌎 Launching local browser in incognito mode')
				# if no user_data_dir is provided, generate a unique one for this temporary browser_context (will be used to uniquely identify the browser_pid later)
				self.browser_profile.user_data_dir = self.browser_profile.user_data_dir or Path(
					tempfile.mkdtemp(prefix='browseruse-tmp-')
				)

			# user data dir was provided, prepare it for use (handles conflicts automatically)
			self.prepare_user_data_dir()

			# if a user_data_dir is provided, launch Chrome as subprocess then connect via CDP
			try:
				async with asyncio.timeout(self.browser_profile.timeout / 1000):
					try:
						assert self.playwright is not None, 'playwright instance is None'

						# Find an available port for remote debugging
						import socket

						with socket.socket(socket.AF_INET, socket.SOCK_STREAM) as s:
							s.bind(('127.0.0.1', 0))
							s.listen(1)
							debug_port = s.getsockname()[1]

						# Get chromium executable path from playwright
						chromium_path = self.playwright.chromium.executable_path

						# Build chrome launch command with all args
						chrome_args = self.browser_profile.get_args()

						# Add/replace remote-debugging-port with our chosen port
						final_args = []
						for arg in chrome_args:
							if not arg.startswith('--remote-debugging-port='):
								final_args.append(arg)
						final_args.extend(
							[
								f'--remote-debugging-port={debug_port}',
								f'--user-data-dir={self.browser_profile.user_data_dir}',
							]
						)

						# Build final command
						chrome_launch_cmd = [chromium_path] + final_args

						# Launch chrome as subprocess
						self.logger.info(
							f' ↳ Spawning Chrome subprocess listening on CDP port 127.0.0.1:{debug_port} with user_data_dir= {_log_pretty_path(self.browser_profile.user_data_dir)}'
						)
						process = await asyncio.create_subprocess_exec(
							*chrome_launch_cmd,
							stdout=asyncio.subprocess.PIPE,
							stderr=asyncio.subprocess.PIPE,
						)

						# Store the subprocess reference for error handling
						self._subprocess = process

						# Store the browser PID
						self.browser_pid = process.pid
						self._set_browser_keep_alive(False)  # We launched it, so we should close it
						self.logger.debug(f'Chrome subprocess launched with PID {process.pid}')

						# Use the existing setup_browser_via_browser_pid method to connect
						# It will wait for the CDP port to become available
						await self.setup_browser_via_browser_pid()

						# If connection failed, browser will be None
						if not self.browser:
							# Try to get error info from the process
							if process.returncode is not None:
								# Chrome exited, try to read stderr for error message
								stderr_output = ''
								if process.stderr:
									try:
										stderr_bytes = await process.stderr.read()
										stderr_output = stderr_bytes.decode('utf-8', errors='replace')
									except Exception:
										pass

								# Check for common Chrome errors
								if 'Failed parsing extensions' in stderr_output:
									raise RuntimeError(
										f'Failed parsing extensions: Chrome profile incompatibility detected. Chrome exited with code {process.returncode}'
									)
								elif 'SingletonLock' in stderr_output or 'ProcessSingleton' in stderr_output:
									raise RuntimeError(f'SingletonLock error: {stderr_output[:500]}')
								else:
									# For any other error, log it and raise to trigger fallback
									self.logger.warning(
										f'⚠️ Chrome subprocess exited with code {process.returncode}. Error: {stderr_output[:500] if stderr_output else "No error output"}'
									)
									raise RuntimeError(
										f'Chrome subprocess exited with code {process.returncode}. Error output: {stderr_output[:500] if stderr_output else "No error output"}'
									)
							else:
								# Kill the subprocess if it's still running but we couldn't connect
								try:
									process.terminate()
									await process.wait()
								except Exception:
									pass
								raise RuntimeError(f'Failed to connect to Chrome subprocess on port {debug_port}')

					except Exception as e:
						# Check if it's a SingletonLock error or Chrome subprocess exit error
						if (
							'SingletonLock' in str(e)
							or 'ProcessSingleton' in str(e)
							or 'Chrome subprocess exited' in str(e)
							or isinstance(e, RuntimeError)
						):
							# Fall back to temporary directory
							reason = (
								'Chrome launch error due to SingletonLock'
								if 'SingletonLock' in str(e)
								else 'Chrome subprocess failed to start'
							)
							self._fallback_to_temp_profile(reason)
							# Kill the failed subprocess if it exists
							if hasattr(self, '_subprocess') and self._subprocess:
								try:
									self._subprocess.terminate()
									await self._subprocess.wait()
								except Exception:
									pass
							# Retry the launch with the new temporary directory
							await self._unsafe_setup_new_browser_context()
							return
						# Re-raise if not a timeout
						elif not isinstance(e, asyncio.TimeoutError):
							raise
			except TimeoutError:
				self.logger.warning(
					'Browser operation timed out. This may indicate the playwright instance is invalid due to event loop changes. '
					'Recreating playwright instance and retrying...'
				)
				# Force recreation of the playwright object
				self.playwright = await self._start_global_playwright_subprocess(is_stealth=self.browser_profile.stealth)
				# Retry the whole subprocess launch
				await self._unsafe_setup_new_browser_context()
				return
			except Exception as e:
				# Check if it's a SingletonLock error from the subprocess
				if 'SingletonLock' in str(e) or 'ProcessSingleton' in str(e):
					# Fall back to temporary directory
					self._fallback_to_temp_profile('Chrome launch error due to SingletonLock')
					# Retry the launch with the new temporary directory
					await self._unsafe_setup_new_browser_context()
					return

				# show a nice logger hint explaining what went wrong with the user_data_dir
				# calculate the version of the browser that the user_data_dir is for, and the version of the browser we are running with
				user_data_dir_chrome_version = '???'
				test_browser_version = '???'
				try:
					# user_data_dir is corrupted or unreadable because it was migrated to a newer version of chrome than we are running with
					user_data_dir_chrome_version = (Path(self.browser_profile.user_data_dir) / 'Last Version').read_text().strip()
				except Exception:
					pass  # let the logger below handle it
				try:
					assert self.playwright is not None, 'playwright instance is None'
					test_browser = await self.playwright.chromium.launch(headless=True)
					test_browser_version = test_browser.version
					await test_browser.close()
				except Exception:
					pass

				# failed to parse extensions == most common error text when user_data_dir is corrupted / has an unusable schema
				reason = 'due to bad' if 'Failed parsing extensions' in str(e) else 'for unknown reason with'
				driver = str(type(self.playwright).__module__).split('.')[0].lower()
				browser_channel = (
					Path(self.browser_profile.executable_path).name.replace(' ', '-').replace('.exe', '').lower()
					if self.browser_profile.executable_path
					else (self.browser_profile.channel or BROWSERUSE_DEFAULT_CHANNEL).name.lower()
				)
				self.logger.error(
					f'❌ Launching new local browser {driver}:{browser_channel} (v{test_browser_version}) failed!'
					f'\n\tFailed {reason} user_data_dir= {_log_pretty_path(self.browser_profile.user_data_dir)} (created with v{user_data_dir_chrome_version})'
					'\n\tTry using a different browser version/channel or delete the user_data_dir to start over with a fresh profile.'
					'\n\t(can happen if different versions of Chrome/Chromium/Brave/etc. tried to share one dir)'
					f'\n\n{type(e).__name__} {e}'
				)
				raise

		# Only restore browser from context if it's connected, otherwise keep it None to force new launch
		browser_from_context = self.browser_context and self.browser_context.browser
		if browser_from_context and browser_from_context.is_connected():
			self.browser = browser_from_context
		# ^ self.browser can unfortunately still be None at the end ^
		# playwright does not give us a browser object at all when we use launch_persistent_context()!

		# PID detection is no longer needed since we get PIDs directly from subprocesses or passed objects

		if self.browser:
			assert self.browser.is_connected(), (
				f'Browser is not connected, did the browser process crash or get killed? (connection method: {self._connection_str})'
			)
			# Only log final connection if we didn't already log it via setup_browser_via_browser_pid
			if not (hasattr(self, '_subprocess') and self._subprocess and self._subprocess.pid == self.browser_pid):
				self.logger.debug(f'🪢 Browser {self._connection_str} connected {self.browser or self.browser_context}')
		elif self.browser_context and not self.browser:
			# For launch_persistent_context case where we don't get a browser object
			self.logger.debug(f'🪢 Browser context {self._connection_str} connected {self.browser_context}')

		assert self.browser_context, (
			f'{self} Failed to create a playwright BrowserContext {self.browser_context} for browser={self.browser}'
		)

		# self.logger.debug('Setting up init scripts in browser')

		init_script = """
			// check to make sure we're not inside the PDF viewer
			window.isPdfViewer = !!document?.body?.querySelector('body > embed[type="application/pdf"][width="100%"]')
			if (!window.isPdfViewer) {

				// Permissions
				const originalQuery = window.navigator.permissions.query;
				window.navigator.permissions.query = (parameters) => (
					parameters.name === 'notifications' ?
						Promise.resolve({ state: Notification.permission }) :
						originalQuery(parameters)
				);
				(() => {
					if (window._eventListenerTrackerInitialized) return;
					window._eventListenerTrackerInitialized = true;

					const originalAddEventListener = EventTarget.prototype.addEventListener;
					const eventListenersMap = new WeakMap();

					EventTarget.prototype.addEventListener = function(type, listener, options) {
						if (typeof listener === "function") {
							let listeners = eventListenersMap.get(this);
							if (!listeners) {
								listeners = [];
								eventListenersMap.set(this, listeners);
							}

							listeners.push({
								type,
								listener,
								listenerPreview: listener.toString().slice(0, 100),
								options
							});
						}

						return originalAddEventListener.call(this, type, listener, options);
					};

					window.getEventListenersForNode = (node) => {
						const listeners = eventListenersMap.get(node) || [];
						return listeners.map(({ type, listenerPreview, options }) => ({
							type,
							listenerPreview,
							options
						}));
					};
				})();
			}
		"""

		# Expose anti-detection scripts
		try:
			await self.browser_context.add_init_script(init_script)
		except Exception as e:
			if 'Target page, context or browser has been closed' in str(e):
				self.logger.warning('⚠️ Browser context was closed before init script could be added')
				# Reset connection state since browser is no longer valid
				self._reset_connection_state()
			else:
				raise

		if self.browser_profile.stealth and not isinstance(self.playwright, Patchright):
			self.logger.warning('⚠️ Failed to set up stealth mode. (...) got normal playwright objects as input.')

	# async def _fork_locked_user_data_dir(self) -> None:
	# 	"""Fork an in-use user_data_dir by cloning it to a new location to allow a second browser to use it"""
	# 	# TODO: implement copy-on-write using overlayfs or zfs or something
	# 	suffix_num = str(self.browser_profile.user_data_dir).rsplit('.', 1)[-1] or '1'
	# 	suffix_num = int(suffix_num) if suffix_num.isdigit() else 1
	# 	dir_name = self.browser_profile.user_data_dir.name
	# 	incremented_name = dir_name.replace(f'.{suffix_num}', f'.{suffix_num + 1}')
	# 	fork_path = self.browser_profile.user_data_dir.parent / incremented_name

	# 	# keep incrementing the suffix_num until we find a path that doesn't exist
	# 	while fork_path.exists():
	# 		suffix_num += 1
	# 		fork_path = self.browser_profile.user_data_dir.parent / (dir_name.rsplit('.', 1)[0] + f'.{suffix_num}')

	# 	# use shutil to recursively copy the user_data_dir to a new location
	# 	shutil.copytree(
	# 		str(self.browser_profile.user_data_dir),
	# 		str(fork_path),
	# 		symlinks=True,
	# 		ignore_dangling_symlinks=True,
	# 		dirs_exist_ok=False,
	# 	)
	# 	self.browser_profile.user_data_dir = fork_path
	# 	self.browser_profile.prepare_user_data_dir()

	@observe_debug(name='setup_current_page_change_listeners')
	async def _setup_current_page_change_listeners(self) -> None:
		# Uses a combination of:
		# - visibilitychange events
		# - window focus/blur events
		# - pointermove events

		# This annoying multi-method approach is needed for more reliable detection across browsers because playwright provides no API for this.

		# TODO: pester the playwright team to add a new event that fires when a headful tab is focused.
		# OR implement a browser-use chrome extension that acts as a bridge to the chrome.tabs API.

		#         - https://github.com/microsoft/playwright/issues/1290
		#         - https://github.com/microsoft/playwright/issues/2286
		#         - https://github.com/microsoft/playwright/issues/3570
		#         - https://github.com/microsoft/playwright/issues/13989

		# set up / detect foreground page
		assert self.browser_context is not None, 'BrowserContext object is not set'
		pages = self.browser_context.pages
		foreground_page = None
		if pages:
			foreground_page = pages[0]
			self.logger.debug(
				f'👁️‍🗨️ Found {len(pages)} existing tabs in browser, Agent 🅰 {self.id[-4:]}.{str(id(self.agent_current_page))[-2:]} will start focused on tab 🄿 [{pages.index(foreground_page)}]: {foreground_page.url}'  # type: ignore
			)
		else:
			foreground_page = await self.browser_context.new_page()
			pages = [foreground_page]
			self.logger.debug('➕ Opened new tab in empty browser context...')

		self.agent_current_page = self.agent_current_page or foreground_page
		self.human_current_page = self.human_current_page or foreground_page
		# self.logger.debug('About to define _BrowserUseonTabVisibilityChange callback')

		def _BrowserUseonTabVisibilityChange(source: dict[str, Page]):
			"""hook callback fired when init script injected into a page detects a focus event"""
			new_page = source['page']

			# Update human foreground tab state
			old_foreground = self.human_current_page
			assert self.browser_context is not None, 'BrowserContext object is not set'
			assert old_foreground is not None, 'Old foreground page is not set'
			old_tab_idx = self.browser_context.pages.index(old_foreground)  # type: ignore
			self.human_current_page = new_page
			new_tab_idx = self.browser_context.pages.index(new_page)  # type: ignore

			# Log before and after for debugging
			old_url = old_foreground and old_foreground.url or 'about:blank'
			new_url = new_page and new_page.url or 'about:blank'
			agent_url = self.agent_current_page and self.agent_current_page.url or 'about:blank'
			agent_tab_idx = self.browser_context.pages.index(self.agent_current_page)  # type: ignore
			if old_url != new_url:
				self.logger.info(
					f'👁️ Foregound tab changed by human from [{old_tab_idx}]{_log_pretty_url(old_url)} '
					f'➡️ [{new_tab_idx}]{_log_pretty_url(new_url)} '
					f'(agent will stay on [{agent_tab_idx}]{_log_pretty_url(agent_url)})'
				)

		# Store the callback so we can potentially clean it up later
		self._tab_visibility_callback = _BrowserUseonTabVisibilityChange

		# self.logger.info('About to call expose_binding')
		try:
			await self.browser_context.expose_binding('_BrowserUseonTabVisibilityChange', _BrowserUseonTabVisibilityChange)
			# self.logger.debug('window._BrowserUseonTabVisibilityChange binding attached via browser_context')
		except Exception as e:
			if 'Function "_BrowserUseonTabVisibilityChange" has been already registered' in str(e):
				self.logger.debug(
					'⚠️ Function "_BrowserUseonTabVisibilityChange" has been already registered, '
					'this is likely because the browser was already started with an existing BrowserSession()'
				)

			else:
				raise

		update_tab_focus_script = """
			// --- Method 1: visibilitychange event (unfortunately *all* tabs are always marked visible by playwright, usually does not fire) ---
			document.addEventListener('visibilitychange', async () => {
				if (document.visibilityState === 'visible') {
					await window._BrowserUseonTabVisibilityChange({ source: 'visibilitychange', url: document.location.href });
					console.log('BrowserUse Foreground tab change event fired', document.location.href);
				}
			});
			
			// --- Method 2: focus/blur events, most reliable method for headful browsers ---
			window.addEventListener('focus', async () => {
				await window._BrowserUseonTabVisibilityChange({ source: 'focus', url: document.location.href });
				console.log('BrowserUse Foreground tab change event fired', document.location.href);
			});
			
			// --- Method 3: pointermove events (may be fired by agent if we implement AI hover movements, also very noisy) ---
			// Use a throttled handler to avoid excessive calls
			// let lastMove = 0;
			// window.addEventListener('pointermove', async () => {
			// 	const now = Date.now();
			// 	if (now - lastMove > 1000) {  // Throttle to once per second
			// 		lastMove = now;
			// 		await window._BrowserUseonTabVisibilityChange({ source: 'pointermove', url: document.location.href });
			//      console.log('BrowserUse Foreground tab change event fired', document.location.href);
			// 	}
			// });
		"""
		try:
			await self.browser_context.add_init_script(update_tab_focus_script)
		except Exception as e:
			self.logger.warning(f'⚠️ Failed to register init script for tab focus detection: {e}')

		# Set up visibility listeners for all existing tabs
		# self.logger.info(f'Setting up visibility listeners for {len(self.browser_context.pages)} pages')
		for page in self.browser_context.pages:
			# self.logger.info(f'Processing page with URL: {repr(page.url)}')
			# Skip new tab pages as they can hang when evaluating scripts
			if is_new_tab_page(page.url):
				continue

			try:
				await page.evaluate(update_tab_focus_script)
				# self.logger.debug(f'👁️ Added visibility listener to existing tab: {page.url}')
			except Exception as e:
				page_idx = self.browser_context.pages.index(page)  # type: ignore
				self.logger.debug(
					f'⚠️ Failed to add visibility listener to existing tab, is it crashed or ignoring CDP commands?: [{page_idx}]{page.url}: {type(e).__name__}: {e}'
				)

	@observe_debug(name='setup_viewports', metadata={'browser_profile': '{{browser_profile}}'})
	async def _setup_viewports(self) -> None:
		"""Resize any existing page viewports to match the configured size, set up storage_state, permissions, geolocation, etc."""

		assert self.browser_context, 'BrowserSession.browser_context must already be set up before calling _setup_viewports()'

		# log the viewport settings to terminal
		viewport = self.browser_profile.viewport
		self.logger.debug(
			'📐 Setting up viewport: '
			+ f'headless={self.browser_profile.headless} '
			+ (
				f'window={self.browser_profile.window_size["width"]}x{self.browser_profile.window_size["height"]}px '
				if self.browser_profile.window_size
				else '(no window) '
			)
			+ (
				f'screen={self.browser_profile.screen["width"]}x{self.browser_profile.screen["height"]}px '
				if self.browser_profile.screen
				else ''
			)
			+ (f'viewport={viewport["width"]}x{viewport["height"]}px ' if viewport else '(no viewport) ')
			+ f'device_scale_factor={self.browser_profile.device_scale_factor or 1.0} '
			+ f'is_mobile={self.browser_profile.is_mobile} '
			+ (f'color_scheme={self.browser_profile.color_scheme.value} ' if self.browser_profile.color_scheme else '')
			+ (f'locale={self.browser_profile.locale} ' if self.browser_profile.locale else '')
			+ (f'timezone_id={self.browser_profile.timezone_id} ' if self.browser_profile.timezone_id else '')
			+ (f'geolocation={self.browser_profile.geolocation} ' if self.browser_profile.geolocation else '')
			+ (f'permissions={",".join(self.browser_profile.permissions or ["<none>"])} ')
			+ f'storage_state={_log_pretty_path(str(self.browser_profile.storage_state or self.browser_profile.cookies_file or "<none>"))} '
		)

		# if we have any viewport settings in the profile, make sure to apply them to the entire browser_context as defaults
		if self.browser_profile.permissions:
			try:
				await self.browser_context.grant_permissions(self.browser_profile.permissions)
			except Exception as e:
				self.logger.warning(
					f'⚠️ Failed to grant browser permissions {self.browser_profile.permissions}: {type(e).__name__}: {e}'
				)
		try:
			if self.browser_profile.default_timeout:
				self.browser_context.set_default_timeout(self.browser_profile.default_timeout)
			if self.browser_profile.default_navigation_timeout:
				self.browser_context.set_default_navigation_timeout(self.browser_profile.default_navigation_timeout)
		except Exception as e:
			self.logger.warning(
				f'⚠️ Failed to set playwright timeout settings '
				f'cdp_api={self.browser_profile.default_timeout} '
				f'navigation={self.browser_profile.default_navigation_timeout}: {type(e).__name__}: {e}'
			)
		try:
			if self.browser_profile.extra_http_headers:
				await self.browser_context.set_extra_http_headers(self.browser_profile.extra_http_headers)
		except Exception as e:
			self.logger.warning(
				f'⚠️ Failed to setup playwright extra_http_headers: {type(e).__name__}: {e}'
			)  # dont print the secret header contents in the logs!

		try:
			if self.browser_profile.geolocation:
				await self.browser_context.set_geolocation(self.browser_profile.geolocation)
		except Exception as e:
			self.logger.warning(
				f'⚠️ Failed to update browser geolocation {self.browser_profile.geolocation}: {type(e).__name__}: {e}'
			)

		await self.load_storage_state()

		page = None

		for page in self.browser_context.pages:
			# apply viewport size settings to any existing pages
			if viewport:
				await page.set_viewport_size(viewport)

			# show browser-use dvd screensaver-style bouncing loading animation on any new tab pages
			if is_new_tab_page(page.url):
				# Navigate to about:blank if we're on chrome://new-tab-page to avoid security restrictions
				if page.url.startswith('chrome://new-tab-page'):
					await page.goto('about:blank')
				await self._show_dvd_screensaver_loading_animation(page)

		page = page or (await self.browser_context.new_page())

		if (not viewport) and (self.browser_profile.window_size is not None) and not self.browser_profile.headless:
			# attempt to resize the actual browser window

			# cdp api: https://chromedevtools.github.io/devtools-protocol/tot/Browser/#method-setWindowBounds
			try:
				cdp_session = await page.context.new_cdp_session(page)  # type: ignore
				window_id_result = await cdp_session.send('Browser.getWindowForTarget')
				await cdp_session.send(
					'Browser.setWindowBounds',
					{
						'windowId': window_id_result['windowId'],
						'bounds': {
							**self.browser_profile.window_size,
							'windowState': 'normal',  # Ensure window is not minimized/maximized
						},
					},
				)
				await cdp_session.detach()
			except Exception as e:
				_log_size = lambda size: f'{size["width"]}x{size["height"]}px'
				try:
					# fallback to javascript resize if cdp setWindowBounds fails
					await page.evaluate(
						"""(width, height) => {window.resizeTo(width, height)}""",
						[self.browser_profile.window_size['width'], self.browser_profile.window_size['height']],
					)
					return
				except Exception:
					pass

				self.logger.warning(
					f'⚠️ Failed to resize browser window to {_log_size(self.browser_profile.window_size)} using CDP setWindowBounds: {type(e).__name__}: {e}'
				)

	def _set_browser_keep_alive(self, keep_alive: bool | None) -> None:
		"""set the keep_alive flag on the browser_profile, defaulting to True if keep_alive is None"""
		if self.browser_profile.keep_alive is None:
			self.browser_profile.keep_alive = keep_alive

	@observe_debug(name='is_connected')
	async def is_connected(self, restart: bool = True) -> bool:
		"""
		Check if the browser session has valid, connected browser and context objects.
		Returns False if any of the following conditions are met:
		- No browser_context exists
		- Browser exists but is disconnected
		- Browser_context's browser exists but is disconnected
		- Browser_context itself is closed/unusable

		Args:
			restart: If True, will attempt to create a new tab if no pages exist (valid contexts must always have at least one page open).
			        If False, will only check connection status without side effects.
		"""
		if not self.browser_context:
			return False

		if self.browser_context.browser and not self.browser_context.browser.is_connected():
			return False

		# Check if the browser_context itself is closed/unusable
		try:
			# The only reliable way to check if a browser context is still valid
			# is to try to use it. We'll try a simple page.evaluate() call.
			if self.browser_context.pages:
				# Use the first available page to test the connection
				test_page = self.browser_context.pages[0]
				# Try a simple evaluate to check if the connection is alive
				result = await test_page.evaluate('() => true')
				return result is True
			elif restart:
				await self.create_new_tab()
				# Test the new tab
				if self.browser_context.pages:
					test_page = self.browser_context.pages[0]
					result = await test_page.evaluate('() => true')
					return result is True
				return False
			else:
				return False
		except Exception:
			# Any exception means the context is closed or invalid
			return False

	def _reset_connection_state(self) -> None:
		"""Reset the browser connection state when disconnection is detected"""

		already_disconnected = not any(
			(
				self.initialized,
				self.browser,
				self.browser_context,
				self.agent_current_page,
				self.human_current_page,
				self._cached_clickable_element_hashes,
				self._cached_browser_state_summary,
			)
		)

		self.initialized = False
		self.browser = None
		self.browser_context = None
		self.agent_current_page = None
		self.human_current_page = None
		self._cached_clickable_element_hashes = None
		# Reset CDP connection info when browser is stopped
		self.cdp_url = None
		self.browser_pid = None
		self._cached_browser_state_summary = None
		# Don't clear self.playwright here - it should be cleared explicitly in kill()

		if self.browser_pid:
			try:
				# browser_pid is different from all the other state objects, it's closer to cdp_url or wss_url
				# because we might still be able to reconnect to the same browser even if self.browser_context died
				# if we have a self.browser_pid, check if it's still alive and serving a remote debugging port
				# if so, don't clear it because there's a chance we can re-use it by just reconnecting to the same pid's port
				proc = psutil.Process(self.browser_pid)
				proc_is_alive = proc.status() not in (psutil.STATUS_ZOMBIE, psutil.STATUS_DEAD)
				assert proc_is_alive and '--remote-debugging-port' in ' '.join(proc.cmdline())
			except Exception:
				self.logger.info(f' ↳ Browser browser_pid={self.browser_pid} process is no longer running')
				# process has gone away or crashed, pid is no longer valid so we clear it
				self.browser_pid = None

		if not already_disconnected:
			self.logger.debug(f'⚰️ Browser {self._connection_str} disconnected')

	def _check_for_singleton_lock_conflict(self) -> bool:
		"""Check if the user data directory has a conflicting browser process.

		Returns:
			True if there's a conflict (active process using this profile), False otherwise
		"""
		if not self.browser_profile.user_data_dir:
			return False

		# Normalize the path for comparison
		target_dir = str(Path(self.browser_profile.user_data_dir).expanduser().resolve())

		# Check for running processes using this user data dir
		for proc in psutil.process_iter(['pid', 'cmdline']):
			# Skip our own browser process
			if hasattr(self, 'browser_pid') and self.browser_pid and proc.info['pid'] == self.browser_pid:
				continue

			cmdline = proc.info['cmdline'] or []

			# Check both formats: --user-data-dir=/path and --user-data-dir /path
			for i, arg in enumerate(cmdline):
				# Combined format: --user-data-dir=/path
				if arg.startswith('--user-data-dir='):
					try:
						cmd_path = str(Path(arg.split('=', 1)[1]).expanduser().resolve())
						if cmd_path == target_dir:
							self.logger.debug(
								f'🔍 Found conflicting Chrome process PID {proc.info["pid"]} using profile {_log_pretty_path(self.browser_profile.user_data_dir)}'
							)
							return True
					except Exception:
						# Fallback to string comparison if path resolution fails
						if arg.split('=', 1)[1] == str(self.browser_profile.user_data_dir):
							self.logger.debug(
								f'🔍 Found conflicting Chrome process PID {proc.info["pid"]} using profile {_log_pretty_path(self.browser_profile.user_data_dir)}'
							)
							return True
				# Separate format: --user-data-dir /path
				elif arg == '--user-data-dir' and i + 1 < len(cmdline):
					try:
						cmd_path = str(Path(cmdline[i + 1]).expanduser().resolve())
						if cmd_path == target_dir:
							self.logger.debug(
								f'🔍 Found conflicting Chrome process PID {proc.info["pid"]} using profile {_log_pretty_path(self.browser_profile.user_data_dir)}'
							)
							return True
					except Exception:
						# Fallback to string comparison if path resolution fails
						if cmdline[i + 1] == str(self.browser_profile.user_data_dir):
							self.logger.debug(
								f'🔍 Found conflicting Chrome process PID {proc.info["pid"]} using profile {_log_pretty_path(self.browser_profile.user_data_dir)}'
							)
							return True

		# Note: We don't consider a SingletonLock file alone as a conflict
		# because it might be stale. Only actual running processes count as conflicts.
		return False

	def _fallback_to_temp_profile(self, reason: str = 'SingletonLock conflict') -> None:
		"""Fallback to a temporary profile directory when the current one is locked.

		Args:
			reason: Human-readable reason for the fallback
		"""
		old_dir = self.browser_profile.user_data_dir
		self.browser_profile.user_data_dir = Path(tempfile.mkdtemp(prefix='browseruse-tmp-singleton-'))
		self.logger.warning(
			f'⚠️ {reason} detected. Profile at {_log_pretty_path(old_dir)} is locked. '
			f'Using temporary profile instead: {_log_pretty_path(self.browser_profile.user_data_dir)}'
		)

	@observe_debug(name='prepare_user_data_dir')
	def prepare_user_data_dir(self, check_conflicts: bool = True) -> None:
		"""Create and prepare the user data dir, handling conflicts if needed.

		Args:
			check_conflicts: Whether to check for and handle singleton lock conflicts
		"""
		if self.browser_profile.user_data_dir:
			try:
				self.browser_profile.user_data_dir = Path(self.browser_profile.user_data_dir).expanduser().resolve()
				self.browser_profile.user_data_dir.mkdir(parents=True, exist_ok=True)
				(self.browser_profile.user_data_dir / '.browseruse_profile_id').write_text(self.browser_profile.id)
			except Exception as e:
				raise ValueError(
					f'Unusable path provided for user_data_dir= {_log_pretty_path(self.browser_profile.user_data_dir)} (check for typos/permissions issues)'
				) from e

			# Remove stale singleton lock file ONLY if no process is using this profile
			# This must happen BEFORE checking for conflicts to avoid false positives
			singleton_lock = self.browser_profile.user_data_dir / 'SingletonLock'
			if singleton_lock.exists():
				# Check if any process is actually using this user_data_dir
				has_active_process = False
				target_dir = str(self.browser_profile.user_data_dir)
				for proc in psutil.process_iter(['pid', 'cmdline']):
					# Skip our own browser process
					if hasattr(self, 'browser_pid') and self.browser_pid and proc.info['pid'] == self.browser_pid:
						continue

					cmdline = proc.info['cmdline'] or []
					# Check both formats: --user-data-dir=/path and --user-data-dir /path
					for i, arg in enumerate(cmdline):
						if arg.startswith('--user-data-dir='):
							try:
								if str(Path(arg.split('=', 1)[1]).expanduser().resolve()) == target_dir:
									has_active_process = True
									break
							except Exception:
								if arg.split('=', 1)[1] == str(self.browser_profile.user_data_dir):
									has_active_process = True
									break
						elif arg == '--user-data-dir' and i + 1 < len(cmdline):
							try:
								if str(Path(cmdline[i + 1]).expanduser().resolve()) == target_dir:
									has_active_process = True
									break
							except Exception:
								if cmdline[i + 1] == str(self.browser_profile.user_data_dir):
									has_active_process = True
									break
					if has_active_process:
						break

				if not has_active_process:
					# No active process, safe to remove stale lock
					try:
						# Handle both regular files and symlinks
						if singleton_lock.is_symlink() or singleton_lock.exists():
							singleton_lock.unlink()
							self.logger.debug(
								f'🧹 Removed stale SingletonLock file from {_log_pretty_path(self.browser_profile.user_data_dir)} (no active Chrome process found)'
							)
					except Exception:
						pass  # Ignore errors removing lock file

			# Check for conflicts and fallback if needed (AFTER cleaning stale locks)
			if check_conflicts and self._check_for_singleton_lock_conflict():
				self._fallback_to_temp_profile()
				# Recursive call without conflict checking to prepare the new temp dir
				return self.prepare_user_data_dir(check_conflicts=False)

		# Create directories for all paths that need them
		dir_paths = {
			'downloads_path': self.browser_profile.downloads_path,
			'record_video_dir': self.browser_profile.record_video_dir,
			'traces_dir': self.browser_profile.traces_dir,
		}

		file_paths = {
			'record_har_path': self.browser_profile.record_har_path,
		}

		# Handle directory creation
		for path_name, path_value in dir_paths.items():
			if path_value:
				try:
					path_obj = Path(path_value).expanduser().resolve()
					path_obj.mkdir(parents=True, exist_ok=True)
					setattr(self.browser_profile, path_name, str(path_obj) if path_name == 'traces_dir' else path_obj)
				except Exception as e:
					self.logger.error(f'❌ Failed to create {path_name} directory {path_value}: {e}')

		# Handle file path parent directory creation
		for path_name, path_value in file_paths.items():
			if path_value:
				try:
					path_obj = Path(path_value).expanduser().resolve()
					path_obj.parent.mkdir(parents=True, exist_ok=True)
				except Exception as e:
					self.logger.error(f'❌ Failed to create parent directory for {path_name} {path_value}: {e}')

	# --- Tab management ---
	@observe_debug(name='get_current_page', ignore_input=True)
	async def get_current_page(self) -> Page:
		"""Get the current page + ensure it's not None / closed"""

		if not self.initialized:
			await self.start()

		# get-or-create the browser_context if it's not already set up
		if not self.browser_context:
			await self.start()
			assert self.browser_context, 'BrowserContext is not set up'

		# if either focused page is closed, clear it so we dont use a dead object
		if (not self.human_current_page) or self.human_current_page.is_closed():
			self.human_current_page = None
		if (not self.agent_current_page) or self.agent_current_page.is_closed():
			self.agent_current_page = None

		# if either one is None, fallback to using the other one for both
		self.agent_current_page = self.agent_current_page or self.human_current_page or None
		self.human_current_page = self.human_current_page or self.agent_current_page or None

		# if both are still None, fallback to using the first open tab we can find
		if self.agent_current_page is None:
			if self.browser_context.pages:
				first_available_tab = self.browser_context.pages[0]
				self.agent_current_page = first_available_tab
				self.human_current_page = first_available_tab
			else:
				# if all tabs are closed, open a new one, never allow a context with 0 tabs
				new_tab = await self.create_new_tab()
				self.agent_current_page = new_tab
				self.human_current_page = new_tab

		assert self.agent_current_page is not None, f'{self} Failed to find or create a new page for the agent'
		assert self.human_current_page is not None, f'{self} Failed to find or create a new page for the human'

		return self.agent_current_page

	@property
	def tabs(self) -> list[Page]:
		if not self.browser_context:
			return []
		return list(self.browser_context.pages)

	@require_initialization
	async def new_tab(self, url: str | None = None) -> Page:
		return await self.create_new_tab(url=url)

	@require_initialization
	async def switch_tab(self, tab_index: int) -> Page:
		assert self.browser_context is not None, 'BrowserContext is not set up'
		pages = self.browser_context.pages
		if not pages or tab_index >= len(pages):
			raise IndexError('Tab index out of range')
		page = pages[tab_index]
		self.agent_current_page = page

		# Invalidate cached state since we've switched to a different tab
		# The cached state contains DOM elements and selector map from the previous tab
		self._cached_browser_state_summary = None
		self._cached_clickable_element_hashes = None

		return page

	@require_initialization
	async def wait_for_element(self, selector: str, timeout: int = 10000) -> None:
		page = await self.get_current_page()
		await page.wait_for_selector(selector, state='visible', timeout=timeout)

	@observe_debug(name='remove_highlights', ignore_output=True, ignore_input=True)
	@require_initialization
	@time_execution_async('--remove_highlights')
	@retry(timeout=2, retries=0)
	async def remove_highlights(self):
		"""
		Removes all highlight overlays and labels created by the highlightElement function.
		Handles cases where the page might be closed or inaccessible.
		"""
		page = await self.get_current_page()
		try:
			await page.evaluate(
				"""
				try {
					// Remove the highlight container and all its contents
					const container = document.getElementById('playwright-highlight-container');
					if (container) {
						container.remove();
					}

					// Remove highlight attributes from elements
					const highlightedElements = document.querySelectorAll('[browser-user-highlight-id^="playwright-highlight-"]');
					highlightedElements.forEach(el => {
						el.removeAttribute('browser-user-highlight-id');
					});
				} catch (e) {
					console.error('Failed to remove highlights:', e);
				}
				"""
			)
		except Exception as e:
			self.logger.debug(f'⚠️ Failed to remove highlights (this is usually ok): {type(e).__name__}: {e}')
			# Don't raise the error since this is not critical functionality

	@require_initialization
	async def get_dom_element_by_index(self, index: int) -> DOMElementNode | None:
		"""Get DOM element by index."""
		selector_map = await self.get_selector_map()
		return selector_map.get(index)

	@require_initialization
	@time_execution_async('--click_element_node')
	async def _click_element_node(self, element_node: DOMElementNode) -> str | None:
		"""
		Optimized method to click an element using xpath.
		"""
		page = await self.get_current_page()
		try:
			# Highlight before clicking
			# if element_node.highlight_index is not None:
			# 	await self._update_state(focus_element=element_node.highlight_index)

			element_handle = await self.get_locate_element(element_node)

			if element_handle is None:
				raise Exception(f'Element: {repr(element_node)} not found')

			async def perform_click(click_func):
				"""Performs the actual click, handling both download and navigation scenarios."""

				# only wait the 5s extra for potential downloads if they are enabled
				# TODO: instead of blocking for 5s, we should register a non-block page.on('download') event
				# and then check if the download has been triggered within the event handler
				if self.browser_profile.downloads_path:
					try:
						# Try short-timeout expect_download to detect a file download has been been triggered
						async with page.expect_download(timeout=5_000) as download_info:
							await click_func()
						download = await download_info.value
						# Determine file path
						suggested_filename = download.suggested_filename
						unique_filename = await self._get_unique_filename(self.browser_profile.downloads_path, suggested_filename)
						download_path = os.path.join(self.browser_profile.downloads_path, unique_filename)
						await download.save_as(download_path)
						self.logger.info(f'⬇️ Downloaded file to: {download_path}')

						# Track the downloaded file in the session
						self._downloaded_files.append(download_path)
						self.logger.info(f'📁 Added download to session tracking (total: {len(self._downloaded_files)} files)')

						return download_path
					except Exception:
						# If no download is triggered, treat as normal click
						self.logger.debug('No download triggered within timeout. Checking navigation...')
						try:
							await page.wait_for_load_state()
						except Exception as e:
							self.logger.warning(
								f'⚠️ Page {_log_pretty_url(page.url)} failed to finish loading after click: {type(e).__name__}: {e}'
							)
						await self._check_and_handle_navigation(page)
				else:
					# If downloads are disabled, just perform the click
					await click_func()
					try:
						await page.wait_for_load_state()
					except Exception as e:
						self.logger.warning(
							f'⚠️ Page {_log_pretty_url(page.url)} failed to finish loading after click: {type(e).__name__}: {e}'
						)
					await self._check_and_handle_navigation(page)

			try:
				return await perform_click(lambda: element_handle and element_handle.click(timeout=1_500))
			except URLNotAllowedError as e:
				raise e
			except Exception as e:
				# Check if it's a context error and provide more info
				if 'Cannot find context with specified id' in str(e) or 'Protocol error' in str(e):
					self.logger.warning(f'⚠️ Element context lost, attempting to re-locate element: {type(e).__name__}')
					# Try to re-locate the element
					element_handle = await self.get_locate_element(element_node)
					if element_handle is None:
						raise Exception(f'Element no longer exists in DOM after context loss: {repr(element_node)}')
					# Try click again with fresh element
					try:
						return await perform_click(lambda: element_handle.click(timeout=1_500))
					except Exception:
						# Fall back to JavaScript click
						return await perform_click(lambda: page.evaluate('(el) => el.click()', element_handle))
				else:
					# Original fallback for other errors
					try:
						return await perform_click(lambda: page.evaluate('(el) => el.click()', element_handle))
					except URLNotAllowedError as e:
						raise e
					except Exception as e:
						# Final fallback - try clicking by coordinates if available
						if element_node.viewport_coordinates and element_node.viewport_coordinates.center:
							try:
								self.logger.warning(
									f'⚠️ Element click failed, falling back to coordinate click at ({element_node.viewport_coordinates.center.x}, {element_node.viewport_coordinates.center.y})'
								)
								await page.mouse.click(
									element_node.viewport_coordinates.center.x, element_node.viewport_coordinates.center.y
								)
								try:
									await page.wait_for_load_state()
								except Exception:
									pass
								await self._check_and_handle_navigation(page)
								return None  # Success
							except Exception as coord_e:
								self.logger.error(f'Coordinate click also failed: {type(coord_e).__name__}: {coord_e}')
						raise Exception(f'Failed to click element: {type(e).__name__}: {e}')

		except URLNotAllowedError as e:
			raise e
		except Exception as e:
			raise Exception(f'Failed to click element: {repr(element_node)}. Error: {str(e)}')

	@require_initialization
	@time_execution_async('--get_tabs_info')
	async def get_tabs_info(self) -> list[TabInfo]:
		"""Get information about all tabs"""
		assert self.browser_context is not None, 'BrowserContext is not set up'
		tabs_info = []
		for page_id, page in enumerate(self.browser_context.pages):
			try:
				title = await self._get_page_title(page)
				tab_info = TabInfo(page_id=page_id, url=page.url, title=title)
			except Exception:
<<<<<<< HEAD
				# page.title() can hang forever on tabs that are crashed/disappeared/about:blank
				# but we should preserve the real URL and not mislead the LLM about tab availability
				self.logger.debug(f'⚠️ Failed to get tab info for tab #{page_id}: {_log_pretty_url(page.url)} (using fallback title)')
				
				# Only mark as unusable if it's actually about:blank, otherwise preserve the real URL
				if page.url == 'about:blank':
					tab_info = TabInfo(page_id=page_id, url='about:blank', title='ignore this tab and do not use it')
				else:
					# Preserve the real URL and use a descriptive fallback title
					fallback_title = f'(title unavailable)'
					tab_info = TabInfo(page_id=page_id, url=page.url, title=fallback_title)
=======
				# page.title() can hang forever on tabs that are crashed/disappeared/new tab pages
				# we dont want to try automating those tabs because they will hang the whole script
				self.logger.debug(f'⚠️ Failed to get tab info for tab #{page_id}: {_log_pretty_url(page.url)} (ignoring)')
				tab_info = TabInfo(page_id=page_id, url='about:blank', title='ignore this tab and do not use it')
>>>>>>> 871519da
			tabs_info.append(tab_info)

		return tabs_info

	@retry(timeout=3, retries=0)  # Single attempt with 3s timeout, no retries
	async def _get_page_title(self, page: Page) -> str:
		"""Get page title with timeout protection."""
		return await page.title()

	@retry(timeout=20, retries=1, semaphore_limit=1, semaphore_scope='self')
	async def _set_viewport_size(self, page: Page, viewport: dict[str, int] | ViewportSize) -> None:
		"""Set viewport size with timeout protection."""
		if isinstance(viewport, dict):
			await page.set_viewport_size(ViewportSize(width=viewport['width'], height=viewport['height']))
		else:
			await page.set_viewport_size(viewport)

	@require_initialization
	async def close_tab(self, tab_index: int | None = None) -> None:
		assert self.browser_context is not None, 'BrowserContext is not set up'
		pages = self.browser_context.pages
		if not pages:
			return

		if tab_index is None:
			# to tab_index passed, just close the current agent page
			page = await self.get_current_page()
		else:
			# otherwise close the tab at the given index
			if tab_index >= len(pages) or tab_index < 0:
				raise IndexError(f'Tab index {tab_index} out of range. Available tabs: {len(pages)}')
			page = pages[tab_index]

		await page.close()

		# reset the self.agent_current_page and self.human_current_page references to first available tab
		await self.get_current_page()

	# --- Page navigation ---
	@require_initialization
	async def navigate(self, url: str) -> None:
		# Add https:// if there's no protocol

		normalized_url = normalize_url(url)

		try:
			if self.agent_current_page:
				await self.agent_current_page.goto(normalized_url, wait_until='domcontentloaded')
			else:
				await self.create_new_tab(normalized_url)
		except Exception as e:
			if 'timeout' in str(e).lower():
				self.logger.warning(
					f"⚠️ Loading {_log_pretty_url(normalized_url)} didn't finish after {(self.browser_profile.default_navigation_timeout or 30_000) / 1000}s, continuing anyway..."
				)
				# Don't re-raise timeout errors - the page is likely still usable and will continue to load in the background
			else:
				# Re-raise non-timeout errors
				raise

	@require_initialization
	async def refresh(self) -> None:
		if self.agent_current_page and not self.agent_current_page.is_closed():
			await self.agent_current_page.reload()
		else:
			await self.create_new_tab()

	@require_initialization
	async def execute_javascript(self, script: str) -> Any:
		page = await self.get_current_page()
		return await page.evaluate(script)

	async def get_cookies(self) -> list[dict[str, Any]]:
		if self.browser_context:
			return [dict(x) for x in await self.browser_context.cookies()]
		return []

	async def save_cookies(self, *args, **kwargs) -> None:
		"""
		Old name for the new save_storage_state() function.
		"""
		await self.save_storage_state(*args, **kwargs)

	async def _save_cookies_to_file(self, path: Path, cookies: list[dict[str, Any]] | None) -> None:
		if not (path or self.browser_profile.cookies_file):
			return

		if not cookies:
			return

		try:
			cookies_file_path = Path(path or self.browser_profile.cookies_file).expanduser().resolve()
			cookies_file_path.parent.mkdir(parents=True, exist_ok=True)

			# Write to a temporary file first
			cookies = cookies or []
			temp_path = cookies_file_path.with_suffix('.tmp')
			temp_path.write_text(json.dumps(cookies, indent=4))

			try:
				# backup any existing cookies_file if one is already present
				cookies_file_path.replace(cookies_file_path.with_suffix('.json.bak'))
			except Exception:
				pass
			temp_path.replace(cookies_file_path)

			self.logger.info(f'🍪 Saved {len(cookies)} cookies to cookies_file= {_log_pretty_path(cookies_file_path)}')
		except Exception as e:
			self.logger.warning(
				f'❌ Failed to save cookies to cookies_file= {_log_pretty_path(cookies_file_path)}: {type(e).__name__}: {e}'
			)

	async def _save_storage_state_to_file(self, path: str | Path, storage_state: dict[str, Any] | None) -> None:
		try:
			json_path = Path(path).expanduser().resolve()
			json_path.parent.mkdir(parents=True, exist_ok=True)
			assert self.browser_context is not None, 'BrowserContext is not set up'
			storage_state = storage_state or dict(await self.browser_context.storage_state())

			# always atomic merge storage states, never overwrite (so two browsers can share the same storage_state.json)
			merged_storage_state = storage_state
			if json_path.exists():
				try:
					existing_storage_state = json.loads(json_path.read_text())
					merged_storage_state = merge_dicts(existing_storage_state, storage_state)
				except Exception as e:
					self.logger.error(
						f'❌ Failed to merge cookie changes with existing storage_state= {_log_pretty_path(json_path)}: {type(e).__name__}: {e}'
					)
					return

			# write to .tmp file first to avoid partial writes, then mv original to .bak and .tmp to original
			temp_path = json_path.with_suffix('.json.tmp')
			temp_path.write_text(json.dumps(merged_storage_state, indent=4))
			try:
				json_path.replace(json_path.with_suffix('.json.bak'))
			except Exception:
				pass
			temp_path.replace(json_path)

			self.logger.info(
				f'🍪 Saved {len(storage_state["cookies"]) + len(storage_state.get("origins", []))} cookies to storage_state= {_log_pretty_path(json_path)}'
			)
		except Exception as e:
			self.logger.warning(f'❌ Failed to save cookies to storage_state= {_log_pretty_path(path)}: {type(e).__name__}: {e}')

	@retry(timeout=5, retries=1, semaphore_limit=1, semaphore_scope='self')
	async def save_storage_state(self, path: Path | None = None) -> None:
		"""
		Save cookies to the specified path or the configured cookies_file and/or storage_state.
		"""
		await self._unsafe_save_storage_state(path)

	async def _unsafe_save_storage_state(self, path: Path | None = None) -> None:
		"""
		Unsafe storage state save logic without retry protection.
		"""
		if not (path or self.browser_profile.storage_state or self.browser_profile.cookies_file):
			return

		assert self.browser_context is not None, 'BrowserContext is not set up'
		storage_state: dict[str, Any] = dict(await self.browser_context.storage_state())
		cookies = storage_state['cookies']
		has_any_auth_data = cookies or storage_state.get('origins', [])

		# they passed an explicit path, only save to that path and return
		if path and has_any_auth_data:
			if path.name == 'storage_state.json':
				await self._save_storage_state_to_file(path, storage_state)
				return
			else:
				# assume they're using the old API when path meant a cookies_file path,
				# also save new format next to it for convenience to help them migrate
				await self._save_cookies_to_file(path, cookies)
				await self._save_storage_state_to_file(path.parent / 'storage_state.json', storage_state)
				new_path = path.parent / 'storage_state.json'
				self.logger.warning(
					'⚠️ cookies_file is deprecated and will be removed in a future version. '
					f'Please use storage_state="{_log_pretty_path(new_path)}" instead for persisting cookies and other browser state. '
					'See: https://playwright.dev/python/docs/api/class-browsercontext#browser-context-storage-state'
				)
				return

		# save cookies_file if passed a cookies file path or if profile cookies_file is configured
		if cookies and self.browser_profile.cookies_file:
			# only show warning if they configured cookies_file (not if they passed in a path to this function as an arg)
			await self._save_cookies_to_file(self.browser_profile.cookies_file, cookies)
			new_path = self.browser_profile.cookies_file.parent / 'storage_state.json'
			await self._save_storage_state_to_file(new_path, storage_state)
			self.logger.warning(
				'⚠️ cookies_file is deprecated and will be removed in a future version. '
				f'Please use storage_state="{_log_pretty_path(new_path)}" instead for persisting cookies and other browser state. '
				'See: https://playwright.dev/python/docs/api/class-browsercontext#browser-context-storage-state'
			)

		if self.browser_profile.storage_state is None:
			return

		if isinstance(self.browser_profile.storage_state, dict):
			# cookies that never get updated rapidly expire or become invalid,
			# e.g. cloudflare bumps a nonce + does a tiny proof-of-work chain on every request that gets stored back into the cookie
			# if your cookies are frozen in time and don't update, they'll block you as a bot almost immediately
			# if they pass a dict in it means they have to get the updated cookies manually with browser_context.cookies()
			# and persist them manually on every change. most people don't realize they have to do that, so show a warning
			self.logger.warning(
				f'⚠️ storage_state was set as a {type(self.browser_profile.storage_state)} and will not be updated with any cookie changes, use a json file path instead to persist changes'
			)
			return

		if isinstance(self.browser_profile.storage_state, (str, Path)):
			await self._save_storage_state_to_file(self.browser_profile.storage_state, storage_state)
			return

		raise Exception(f'Got unexpected type for storage_state: {type(self.browser_profile.storage_state)}')

	async def load_storage_state(self) -> None:
		"""
		Load cookies from the storage_state or cookies_file and apply them to the browser context.
		"""

		assert self.browser_context, 'Browser context is not initialized, cannot load storage state'

		if self.browser_profile.cookies_file:
			# Show deprecation warning
			self.logger.warning(
				'⚠️ cookies_file is deprecated and will be removed in a future version. '
				'Please use storage_state instead for loading cookies and other browser state. '
				'See: https://playwright.dev/python/docs/api/class-browsercontext#browser-context-storage-state'
			)

			cookies_path = Path(self.browser_profile.cookies_file).expanduser()
			if not cookies_path.is_absolute():
				cookies_path = Path(self.browser_profile.downloads_path or '.').expanduser().resolve() / cookies_path.name

			try:
				cookies_data = json.loads(cookies_path.read_text())
				if cookies_data:
					await self.browser_context.add_cookies(cookies_data)
					self.logger.info(f'🍪 Loaded {len(cookies_data)} cookies from cookies_file= {_log_pretty_path(cookies_path)}')
			except Exception as e:
				self.logger.warning(
					f'❌ Failed to load cookies from cookies_file= {_log_pretty_path(cookies_path)}: {type(e).__name__}: {e}'
				)

		if self.browser_profile.storage_state:
			storage_state = self.browser_profile.storage_state
			if isinstance(storage_state, (str, Path)):
				try:
					storage_state_text = await anyio.Path(storage_state).read_text()
					storage_state = dict(json.loads(storage_state_text))
				except Exception as e:
					self.logger.warning(
						f'❌ Failed to load cookies from storage_state= {_log_pretty_path(storage_state)}: {type(e).__name__}: {e}'
					)
					return

			try:
				assert isinstance(storage_state, dict), f'Got unexpected type for storage_state: {type(storage_state)}'
				await self.browser_context.add_cookies(storage_state['cookies'])
				# TODO: also handle localStroage, IndexedDB, SessionStorage
				# playwright doesn't provide an API for setting these before launch
				# https://playwright.dev/python/docs/auth#session-storage
				# await self.browser_context.add_local_storage(storage_state['localStorage'])
				num_entries = len(storage_state['cookies']) + len(storage_state.get('origins', []))
				if num_entries:
					self.logger.info(f'🍪 Loaded {num_entries} cookies from storage_state= {storage_state}')
			except Exception as e:
				self.logger.warning(f'❌ Failed to load cookies from storage_state= {storage_state}: {type(e).__name__}: {e}')
				return

	async def load_cookies_from_file(self, *args, **kwargs) -> None:
		"""
		Old name for the new load_storage_state() function.
		"""
		await self.load_storage_state(*args, **kwargs)

	@property
	def downloaded_files(self) -> list[str]:
		"""
		Get list of all files downloaded during this browser session.

		Returns:
		    list[str]: List of absolute file paths to downloaded files
		"""
		self.logger.debug(f'📁 Retrieved {len(self._downloaded_files)} downloaded files from session tracking')
		return self._downloaded_files.copy()

	def set_auto_download_pdfs(self, enabled: bool) -> None:
		"""
		Enable or disable automatic PDF downloading when PDFs are encountered.

		Args:
		    enabled: Whether to automatically download PDFs
		"""
		self._auto_download_pdfs = enabled
		self.logger.info(f'📄 PDF auto-download {"enabled" if enabled else "disabled"}')

	@property
	def auto_download_pdfs(self) -> bool:
		"""Get current PDF auto-download setting."""
		return self._auto_download_pdfs

	# @property
	# def browser_extension_pages(self) -> list[Page]:
	# 	if not self.browser_context:
	# 		return []
	# 	return [p for p in self.browser_context.pages if p.url.startswith('chrome-extension://')]

	# @property
	# def saved_downloads(self) -> list[Path]:
	# 	"""
	# 	Return a list of files in the downloads_path.
	# 	"""
	# 	return list(Path(self.browser_profile.downloads_path).glob('*'))

	async def _wait_for_stable_network(self):
		pending_requests = set()
		last_activity = asyncio.get_event_loop().time()

		page = await self.get_current_page()

		# Define relevant resource types and content types
		RELEVANT_RESOURCE_TYPES = {
			'document',
			'stylesheet',
			'image',
			'font',
			'script',
			'iframe',
		}

		RELEVANT_CONTENT_TYPES = {
			'text/html',
			'text/css',
			'application/javascript',
			'image/',
			'font/',
			'application/json',
		}

		# Additional patterns to filter out
		IGNORED_URL_PATTERNS = {
			# Analytics and tracking
			'analytics',
			'tracking',
			'telemetry',
			'beacon',
			'metrics',
			# Ad-related
			'doubleclick',
			'adsystem',
			'adserver',
			'advertising',
			# Social media widgets
			'facebook.com/plugins',
			'platform.twitter',
			'linkedin.com/embed',
			# Live chat and support
			'livechat',
			'zendesk',
			'intercom',
			'crisp.chat',
			'hotjar',
			# Push notifications
			'push-notifications',
			'onesignal',
			'pushwoosh',
			# Background sync/heartbeat
			'heartbeat',
			'ping',
			'alive',
			# WebRTC and streaming
			'webrtc',
			'rtmp://',
			'wss://',
			# Common CDNs for dynamic content
			'cloudfront.net',
			'fastly.net',
		}

		async def on_request(request):
			# Filter by resource type
			if request.resource_type not in RELEVANT_RESOURCE_TYPES:
				return

			# Filter out streaming, websocket, and other real-time requests
			if request.resource_type in {
				'websocket',
				'media',
				'eventsource',
				'manifest',
				'other',
			}:
				return

			# Filter out by URL patterns
			url = request.url.lower()
			if any(pattern in url for pattern in IGNORED_URL_PATTERNS):
				return

			# Filter out data URLs and blob URLs
			if url.startswith(('data:', 'blob:')):
				return

			# Filter out requests with certain headers
			headers = request.headers
			if headers.get('purpose') == 'prefetch' or headers.get('sec-fetch-dest') in [
				'video',
				'audio',
			]:
				return

			nonlocal last_activity
			pending_requests.add(request)
			last_activity = asyncio.get_event_loop().time()
			# self.logger.debug(f'Request started: {request.url} ({request.resource_type})')

		async def on_response(response):
			request = response.request
			if request not in pending_requests:
				return

			# Filter by content type if available
			content_type = response.headers.get('content-type', '').lower()

			# Skip if content type indicates streaming or real-time data
			if any(
				t in content_type
				for t in [
					'streaming',
					'video',
					'audio',
					'webm',
					'mp4',
					'event-stream',
					'websocket',
					'protobuf',
				]
			):
				pending_requests.remove(request)
				return

			# Only process relevant content types
			if not any(ct in content_type for ct in RELEVANT_CONTENT_TYPES):
				pending_requests.remove(request)
				return

			# Skip if response is too large (likely not essential for page load)
			content_length = response.headers.get('content-length')
			if content_length and int(content_length) > 5 * 1024 * 1024:  # 5MB
				pending_requests.remove(request)
				return

			nonlocal last_activity
			pending_requests.remove(request)
			last_activity = asyncio.get_event_loop().time()
			# self.logger.debug(f'Request resolved: {request.url} ({content_type})')

		# Attach event listeners
		page.on('request', on_request)
		page.on('response', on_response)

		now = asyncio.get_event_loop().time()
		try:
			# Wait for idle time
			start_time = asyncio.get_event_loop().time()
			while True:
				await asyncio.sleep(0.1)
				now = asyncio.get_event_loop().time()
				if (
					len(pending_requests) == 0
					and (now - last_activity) >= self.browser_profile.wait_for_network_idle_page_load_time
				):
					break
				if now - start_time > self.browser_profile.maximum_wait_page_load_time:
					self.logger.debug(
						f'{self} Network timeout after {self.browser_profile.maximum_wait_page_load_time}s with {len(pending_requests)} '
						f'pending requests: {[r.url for r in pending_requests]}'
					)
					break

		finally:
			# Clean up event listeners
			page.remove_listener('request', on_request)
			page.remove_listener('response', on_response)

		elapsed = now - start_time
		if elapsed > 1:
			self.logger.debug(f'💤 Page network traffic calmed down after {now - start_time:.2f} seconds')

	@observe_debug(name='wait_for_page_and_frames_load')
	async def _wait_for_page_and_frames_load(self, timeout_overwrite: float | None = None):
		"""
		Ensures page is fully loaded before continuing.
		Waits for either network to be idle or minimum WAIT_TIME, whichever is longer.
		Also checks if the loaded URL is allowed.
		"""
		# Start timing
		start_time = time.time()

		# Wait for page load
		page = await self.get_current_page()
		try:
			await self._wait_for_stable_network()

			# Check if the loaded URL is allowed
			await self._check_and_handle_navigation(page)
		except URLNotAllowedError as e:
			raise e
		except Exception as e:
			self.logger.warning(
				f'⚠️ Page load for {_log_pretty_url(page.url)} failed due to {type(e).__name__}, continuing anyway...'
			)

		# Calculate remaining time to meet minimum WAIT_TIME
		elapsed = time.time() - start_time
		remaining = max((timeout_overwrite or self.browser_profile.minimum_wait_page_load_time) - elapsed, 0)

		# Skip expensive performance API logging - can cause significant delays on complex pages
		bytes_used = None

		try:
			tab_idx = self.tabs.index(page)
		except ValueError:
			tab_idx = '??'

		extra_delay = ''
		if remaining > 0:
			extra_delay = f', waiting +{remaining:.2f}s for all frames to finish'

		if bytes_used is not None:
			self.logger.info(
				f'➡️ Page navigation [{tab_idx}]{_log_pretty_url(page.url, 40)} used {bytes_used / 1024:.1f} KB in {elapsed:.2f}s{extra_delay}'
			)
		else:
			self.logger.info(f'➡️ Page navigation [{tab_idx}]{_log_pretty_url(page.url, 40)} took {elapsed:.2f}s{extra_delay}')

		# Sleep remaining time if needed
		if remaining > 0:
			await asyncio.sleep(remaining)

	def _is_url_allowed(self, url: str) -> bool:
		"""
		Check if a URL is allowed based on the whitelist configuration. SECURITY CRITICAL.

		Supports optional glob patterns and schemes in allowed_domains:
		- *.example.com will match sub.example.com and example.com
		- *google.com will match google.com, agoogle.com, and www.google.com
		- http*://example.com will match http://example.com, https://example.com
		- chrome-extension://* will match chrome-extension://aaaaaaaaaaaa and chrome-extension://bbbbbbbbbbbbb
		"""

		if not self.browser_profile.allowed_domains:
			return True  # allowed_domains are not configured, allow everything by default

		# Special case: Always allow new tab pages
		if is_new_tab_page(url):
			return True

		for allowed_domain in self.browser_profile.allowed_domains:
			try:
				if match_url_with_domain_pattern(url, allowed_domain, log_warnings=True):
					# If it's a pattern with wildcards, show a warning
					if '*' in allowed_domain:
						parsed_url = urlparse(url)
						domain = parsed_url.hostname.lower() if parsed_url.hostname else ''
						_log_glob_warning(domain, allowed_domain, self.logger)
					return True
			except AssertionError:
				# This would only happen if a new tab page is passed to match_url_with_domain_pattern,
				# which shouldn't occur since we check for it above
				continue

		return False

	async def _check_and_handle_navigation(self, page: Page) -> None:
		"""Check if current page URL is allowed and handle if not."""
		if not self._is_url_allowed(page.url):
			self.logger.warning(f'⛔️ Navigation to non-allowed URL detected: {page.url}')
			try:
				await self.go_back()
			except Exception as e:
				self.logger.error(f'⛔️ Failed to go back after detecting non-allowed URL: {type(e).__name__}: {e}')
			raise URLNotAllowedError(f'Navigation to non-allowed URL: {page.url}')

	@observe_debug()
	async def navigate_to(self, url: str):
		"""Navigate the agent's current tab to a URL"""

		# Add https:// if there's no protocol

		normalized_url = normalize_url(url)

		if not self._is_url_allowed(normalized_url):
			raise BrowserError(f'Navigation to non-allowed URL: {normalized_url}')

		page = await self.get_current_page()

		try:
			await asyncio.wait_for(page.goto(normalized_url), timeout=0.1)
		except Exception as e:
			# NOTE we dont have to wait since we will wait later when we get the new page state
			pass

	@observe_debug()
	async def refresh_page(self):
		"""Refresh the agent's current page"""

		page = await self.get_current_page()
		await page.reload()
		try:
			await page.wait_for_load_state()
		except Exception as e:
			self.logger.warning(f'⚠️ Page {_log_pretty_url(page.url)} failed to fully load after refresh: {type(e).__name__}: {e}')

	async def go_back(self):
		"""Navigate the agent's tab back in browser history"""
		try:
			# 10 ms timeout
			page = await self.get_current_page()
			await page.go_back(timeout=10_000, wait_until='domcontentloaded')

			# await self._wait_for_page_and_frames_load(timeout_overwrite=1.0)
		except Exception as e:
			# Continue even if its not fully loaded, because we wait later for the page to load
			self.logger.debug(f'⏮️ Error during go_back: {type(e).__name__}: {e}')

	async def go_forward(self):
		"""Navigate the agent's tab forward in browser history"""
		try:
			page = await self.get_current_page()
			await page.go_forward(timeout=10_000, wait_until='domcontentloaded')
		except Exception as e:
			# Continue even if its not fully loaded, because we wait later for the page to load
			self.logger.debug(f'⏭️ Error during go_forward: {type(e).__name__}: {e}')

	async def close_current_tab(self):
		"""Close the current tab that the agent is working with.

		This closes the tab that the agent is currently using (agent_current_page),
		not necessarily the tab that is visible to the user (human_current_page).
		If they are the same tab, both references will be updated.
		"""
		assert self.browser_context is not None, 'Browser context is not set'
		assert self.agent_current_page is not None, 'Agent current page is not set'

		# Check if this is the foreground tab as well
		is_foreground = self.agent_current_page == self.human_current_page

		# Close the tab
		try:
			await self.agent_current_page.close()
		except Exception as e:
			self.logger.debug(f'⛔️ Error during close_current_tab: {type(e).__name__}: {e}')

		# Clear agent's reference to the closed tab
		self.agent_current_page = None

		# Clear foreground reference if needed
		if is_foreground:
			self.human_current_page = None

		# Switch to the first available tab if any exist
		if self.browser_context.pages:
			await self.switch_to_tab(0)
			# switch_to_tab already updates both tab references

		# Otherwise, the browser will be closed

	async def get_page_html(self) -> str:
		"""Get the HTML content of the agent's current page"""
		page = await self.get_current_page()
		return await page.content()

	async def get_page_structure(self) -> str:
		"""Get a debug view of the page structure including iframes"""
		debug_script = """(() => {
			function getPageStructure(element = document, depth = 0, maxDepth = 10) {
				if (depth >= maxDepth) return '';

				const indent = '  '.repeat(depth);
				let structure = '';

				// Skip certain elements that clutter the output
				const skipTags = new Set(['script', 'style', 'link', 'meta', 'noscript']);

				// Add current element info if it's not the document
				if (element !== document) {
					const tagName = element.tagName.toLowerCase();

					// Skip uninteresting elements
					if (skipTags.has(tagName)) return '';

					const id = element.id ? `#${element.id}` : '';
					const classes = element.className && typeof element.className === 'string' ?
						`.${element.className.split(' ').filter(c => c).join('.')}` : '';

					// Get additional useful attributes
					const attrs = [];
					if (element.getAttribute('role')) attrs.push(`role="${element.getAttribute('role')}"`);
					if (element.getAttribute('aria-label')) attrs.push(`aria-label="${element.getAttribute('aria-label')}"`);
					if (element.getAttribute('type')) attrs.push(`type="${element.getAttribute('type')}"`);
					if (element.getAttribute('name')) attrs.push(`name="${element.getAttribute('name')}"`);
					if (element.getAttribute('src')) {
						const src = element.getAttribute('src');
						attrs.push(`src="${src.substring(0, 50)}${src.length > 50 ? '...' : ''}"`);
					}

					// Add element info
					structure += `${indent}${tagName}${id}${classes}${attrs.length ? ' [' + attrs.join(', ') + ']' : ''}\\n`;

					// Handle iframes specially
					if (tagName === 'iframe') {
						try {
							const iframeDoc = element.contentDocument || element.contentWindow?.document;
							if (iframeDoc) {
								structure += `${indent}  [IFRAME CONTENT]:\\n`;
								structure += getPageStructure(iframeDoc, depth + 2, maxDepth);
							} else {
								structure += `${indent}  [IFRAME: No access - likely cross-origin]\\n`;
							}
						} catch (e) {
							structure += `${indent}  [IFRAME: Access denied - ${e.message}]\\n`;
						}
					}
				}

				// Get all child elements
				const children = element.children || element.childNodes;
				for (const child of children) {
					if (child.nodeType === 1) { // Element nodes only
						structure += getPageStructure(child, depth + 1, maxDepth);
					}
				}

				return structure;
			}

			return getPageStructure();
		})()"""

		page = await self.get_current_page()
		structure = await page.evaluate(debug_script)
		return structure

	@observe_debug(ignore_output=True)
	@time_execution_async('--get_state_summary')
	@require_initialization
	async def get_state_summary(self, cache_clickable_elements_hashes: bool) -> BrowserStateSummary:
		self.logger.debug('🔄 Starting get_state_summary...')
		"""Get a summary of the current browser state

		This method builds a BrowserStateSummary object that captures the current state
		of the browser, including url, title, tabs, screenshot, and DOM tree.

		Parameters:
		-----------
		cache_clickable_elements_hashes: bool
			If True, cache the clickable elements hashes for the current state.
			This is used to calculate which elements are new to the LLM since the last message,
			which helps reduce token usage.
		"""
		await self._wait_for_page_and_frames_load()
		updated_state = await self._get_updated_state()

		# Find out which elements are new
		# Do this only if url has not changed
		if cache_clickable_elements_hashes:
			# if we are on the same url as the last state, we can use the cached hashes
			if self._cached_clickable_element_hashes and self._cached_clickable_element_hashes.url == updated_state.url:
				# Pointers, feel free to edit in place
				updated_state_clickable_elements = ClickableElementProcessor.get_clickable_elements(updated_state.element_tree)

				for dom_element in updated_state_clickable_elements:
					dom_element.is_new = (
						ClickableElementProcessor.hash_dom_element(dom_element)
						not in self._cached_clickable_element_hashes.hashes  # see which elements are new from the last state where we cached the hashes
					)
			# in any case, we need to cache the new hashes
			self._cached_clickable_element_hashes = CachedClickableElementHashes(
				url=updated_state.url,
				hashes=ClickableElementProcessor.get_clickable_elements_hashes(updated_state.element_tree),
			)

		assert updated_state
		self._cached_browser_state_summary = updated_state

		return self._cached_browser_state_summary

	@observe_debug(name='get_minimal_state_summary', ignore_output=True)
	@require_initialization
	@time_execution_async('--get_minimal_state_summary')
	async def get_minimal_state_summary(self) -> BrowserStateSummary:
		"""Get basic page info without DOM processing, but try to capture screenshot"""
		from browser_use.browser.views import BrowserStateSummary
		from browser_use.dom.views import DOMElementNode

		page = await self.get_current_page()

		# Get basic info - no DOM parsing to avoid errors
		url = getattr(page, 'url', 'unknown')

		# Try to get title safely
		try:
			# timeout after 2 seconds
			title = await asyncio.wait_for(page.title(), timeout=2.0)
		except Exception:
			title = 'Page Load Error'

		# Try to get tabs info safely
		try:
			# timeout after 2 seconds
			tabs_info = await asyncio.wait_for(self.get_tabs_info(), timeout=2.0)
		except Exception:
			tabs_info = []

		# Create minimal DOM element for error state
		minimal_element_tree = DOMElementNode(
			tag_name='body',
			xpath='/body',
			attributes={},
			children=[],
			is_visible=True,
			parent=None,
		)

		return BrowserStateSummary(
			element_tree=minimal_element_tree,  # Minimal DOM tree
			selector_map={},  # Empty selector map
			url=url,
			title=title,
			tabs=tabs_info,
			pixels_above=0,
			pixels_below=0,
			browser_errors=[f'Page state retrieval failed, minimal recovery applied for {url}'],
		)

	@observe_debug(name='get_updated_state', ignore_output=True)
	async def _get_updated_state(self, focus_element: int = -1) -> BrowserStateSummary:
		"""Update and return state."""

		# Check if current page is still valid, if not switch to another available page
		page = await self.get_current_page()

		try:
			# Test if page is still accessible
			# NOTE: This also happens on invalid urls like www.sadfdsafdssdafd.com
			await asyncio.wait_for(page.evaluate('1'), timeout=2.5)
		except Exception as e:
			self.logger.debug(f'👋 Current page is not accessible: {type(e).__name__}: {e}')
			raise BrowserError('Page is not accessible')

		try:
			self.logger.debug('🧹 Removing highlights...')
			try:
				await self.remove_highlights()
			except TimeoutError:
				self.logger.debug('Timeout to remove highlights')

			# Check for PDF and auto-download if needed
			try:
				pdf_path = await self._auto_download_pdf_if_needed(page)
				if pdf_path:
					self.logger.info(f'📄 PDF auto-downloaded: {pdf_path}')
			except Exception as e:
				self.logger.debug(f'PDF auto-download check failed: {type(e).__name__}: {e}')

			self.logger.debug('🌳 Starting DOM processing...')
			dom_service = DomService(page, logger=self.logger)
			try:
				content = await asyncio.wait_for(
					dom_service.get_clickable_elements(
						focus_element=focus_element,
						viewport_expansion=self.browser_profile.viewport_expansion,
						highlight_elements=self.browser_profile.highlight_elements,
					),
					timeout=45.0,  # 45 second timeout for DOM processing - generous for complex pages
				)
				self.logger.debug('✅ DOM processing completed')
			except TimeoutError:
				self.logger.warning(f'DOM processing timed out after 45 seconds for {page.url}')
				self.logger.warning('🔄 Falling back to minimal DOM state to allow basic navigation...')

				# Create minimal DOM state for basic navigation
				from browser_use.dom.views import DOMElementNode

				minimal_element_tree = DOMElementNode(
					tag_name='body',
					xpath='/body',
					attributes={},
					children=[],
					is_visible=True,
					parent=None,
				)

				from browser_use.dom.views import DOMState

				content = DOMState(element_tree=minimal_element_tree, selector_map={})

			self.logger.debug('📋 Getting tabs info...')
			tabs_info = await self.get_tabs_info()
			self.logger.debug('✅ Tabs info completed')

			# Get all cross-origin iframes within the page and open them in new tabs
			# mark the titles of the new tabs so the LLM knows to check them for additional content
			# unfortunately too buggy for now, too many sites use invisible cross-origin iframes for ads, tracking, youtube videos, social media, etc.
			# and it distracts the bot by opening a lot of new tabs
			# iframe_urls = await dom_service.get_cross_origin_iframes()
			# outer_page = self.agent_current_page
			# for url in iframe_urls:
			# 	if url in [tab.url for tab in tabs_info]:
			# 		continue  # skip if the iframe if we already have it open in a tab
			# 	new_page_id = tabs_info[-1].page_id + 1
			# 	self.logger.debug(f'Opening cross-origin iframe in new tab #{new_page_id}: {url}')
			# 	await self.create_new_tab(url)
			# 	tabs_info.append(
			# 		TabInfo(
			# 			page_id=new_page_id,
			# 			url=url,
			# 			title=f'iFrame opened as new tab, treat as if embedded inside page {outer_page.url}: {page.url}',
			# 			parent_page_url=outer_page.url,
			# 		)
			# 	)

			try:
				self.logger.debug('📸 Starting screenshot...')
				# Reasonable timeout for screenshot
				screenshot_b64 = await self.take_screenshot()
				self.logger.debug('✅ Screenshot completed')
			except Exception as e:
				self.logger.warning(f'Screenshot failed for {page.url}: {type(e).__name__}')
				screenshot_b64 = None

			# Get comprehensive page information
			page_info = await self.get_page_info(page)
			try:
				self.logger.debug('📏 Getting scroll info...')
				pixels_above, pixels_below = await asyncio.wait_for(self.get_scroll_info(page), timeout=5.0)
				self.logger.debug('✅ Scroll info completed')
			except Exception as e:
				self.logger.warning(f'Failed to get scroll info: {type(e).__name__}')
				pixels_above, pixels_below = 0, 0

			try:
				title = await self._get_page_title(page)
			except Exception:
				title = 'Title unavailable'

			# Check if this is a minimal fallback state
			browser_errors = []
			if not content.selector_map:  # Empty selector map indicates fallback state
				browser_errors.append(
					f'DOM processing timed out for {page.url} - using minimal state. Basic navigation still available via go_to_url, scroll, and search actions.'
				)

			self.browser_state_summary = BrowserStateSummary(
				element_tree=content.element_tree,
				selector_map=content.selector_map,
				url=page.url,
				title=title,
				tabs=tabs_info,
				screenshot=screenshot_b64,
				page_info=page_info,
				pixels_above=pixels_above,
				pixels_below=pixels_below,
				browser_errors=browser_errors,
			)

			self.logger.debug('✅ get_state_summary completed successfully')
			return self.browser_state_summary
		except Exception as e:
			self.logger.error(f'❌ Failed to update browser_state_summary: {type(e).__name__}: {e}')
			# Return last known good state if available
			if hasattr(self, 'browser_state_summary'):
				return self.browser_state_summary
			raise

	# region - Browser Actions
	@observe_debug(name='take_screenshot')
	@require_initialization
	@time_execution_async('--take_screenshot')
	async def take_screenshot(self, full_page: bool = False) -> str:
		"""
		Returns a base64 encoded screenshot of the current page.
		"""
		assert self.agent_current_page is not None, 'Agent current page is not set'

		try:
			# Take screenshot with comprehensive crash detection
			return await self._take_screenshot_hybrid()
		except Exception as e:
			# Check for specific crash-related errors
			error_str = str(e).lower()
			if any(
				crash_indicator in error_str
				for crash_indicator in [
					'target crashed',
					'target closed',
					'context has been closed',
					'page has been closed',
					'crashed target',
					'page is closed',
					'timeout',  # Add timeout to trigger reconnection with fresh page
				]
			):
				self.logger.warning(f'🚨 Detected crashed target during screenshot: {type(e).__name__}: {e}')
				self.logger.warning('🔄 Attempting browser restart...')
				try:
					self._reset_connection_state()
					await self.start()
					result = await self._take_screenshot_hybrid()
					self.logger.info('✅ Screenshot successful after browser restart')
					return result
				except Exception as restart_error:
					self.logger.error(
						f'❌ Failed to restart browser after crash: {type(restart_error).__name__}: {restart_error}'
					)
					raise Exception(f'Browser crashed and restart failed: {restart_error}')
			else:
				self.logger.error(f'❌ Failed to take screenshot: {type(e).__name__}: {e}')
				raise

	# region - User Actions

	@staticmethod
	async def _get_unique_filename(directory: str | Path, filename: str) -> str:
		"""Generate a unique filename for downloads by appending (1), (2), etc., if a file already exists."""
		base, ext = os.path.splitext(filename)
		counter = 1
		new_filename = filename
		while os.path.exists(os.path.join(directory, new_filename)):
			new_filename = f'{base} ({counter}){ext}'
			counter += 1
		return new_filename

	async def _start_context_tracing(self):
		"""Start tracing on browser context if trace_path is configured."""
		if self.browser_profile.traces_dir and self.browser_context:
			try:
				self.logger.debug(f'📽️ Starting tracing (will save to: {self.browser_profile.traces_dir})')
				# Don't pass any path to start() - let Playwright handle internal temp files
				await self.browser_context.tracing.start(
					screenshots=True,
					snapshots=True,
					sources=False,  # Reduce trace size
				)
			except Exception as e:
				self.logger.warning(f'Failed to start tracing: {e}')

	@staticmethod
	def _convert_simple_xpath_to_css_selector(xpath: str) -> str:
		"""Converts simple XPath expressions to CSS selectors."""
		if not xpath:
			return ''

		# Remove leading slash if present
		xpath = xpath.lstrip('/')

		# Split into parts
		parts = xpath.split('/')
		css_parts = []

		for part in parts:
			if not part:
				continue

			# Handle custom elements with colons by escaping them
			if ':' in part and '[' not in part:
				base_part = part.replace(':', r'\:')
				css_parts.append(base_part)
				continue

			# Handle index notation [n]
			if '[' in part:
				base_part = part[: part.find('[')]
				# Handle custom elements with colons in the base part
				if ':' in base_part:
					base_part = base_part.replace(':', r'\:')
				index_part = part[part.find('[') :]

				# Handle multiple indices
				indices = [i.strip('[]') for i in index_part.split(']')[:-1]]

				for idx in indices:
					try:
						# Handle numeric indices
						if idx.isdigit():
							index = int(idx) - 1
							base_part += f':nth-of-type({index + 1})'
						# Handle last() function
						elif idx == 'last()':
							base_part += ':last-of-type'
						# Handle position() functions
						elif 'position()' in idx:
							if '>1' in idx:
								base_part += ':nth-of-type(n+2)'
					except ValueError:
						continue

				css_parts.append(base_part)
			else:
				css_parts.append(part)

		base_selector = ' > '.join(css_parts)
		return base_selector

	@classmethod
	@time_execution_sync('--enhanced_css_selector_for_element')
	def _enhanced_css_selector_for_element(cls, element: DOMElementNode, include_dynamic_attributes: bool = True) -> str:
		"""
		Creates a CSS selector for a DOM element, handling various edge cases and special characters.

		Args:
						element: The DOM element to create a selector for

		Returns:
						A valid CSS selector string
		"""
		try:
			# Get base selector from XPath
			css_selector = cls._convert_simple_xpath_to_css_selector(element.xpath)

			# Handle class attributes
			if 'class' in element.attributes and element.attributes['class'] and include_dynamic_attributes:
				# Define a regex pattern for valid class names in CSS
				valid_class_name_pattern = re.compile(r'^[a-zA-Z_][a-zA-Z0-9_-]*$')

				# Iterate through the class attribute values
				classes = element.attributes['class'].split()
				for class_name in classes:
					# Skip empty class names
					if not class_name.strip():
						continue

					# Check if the class name is valid
					if valid_class_name_pattern.match(class_name):
						# Append the valid class name to the CSS selector
						css_selector += f'.{class_name}'
					else:
						# Skip invalid class names
						continue

			# Expanded set of safe attributes that are stable and useful for selection
			SAFE_ATTRIBUTES = {
				# Data attributes (if they're stable in your application)
				'id',
				# Standard HTML attributes
				'name',
				'type',
				'placeholder',
				# Accessibility attributes
				'aria-label',
				'aria-labelledby',
				'aria-describedby',
				'role',
				# Common form attributes
				'for',
				'autocomplete',
				'required',
				'readonly',
				# Media attributes
				'alt',
				'title',
				'src',
				# Custom stable attributes (add any application-specific ones)
				'href',
				'target',
			}

			if include_dynamic_attributes:
				dynamic_attributes = {
					'data-id',
					'data-qa',
					'data-cy',
					'data-testid',
				}
				SAFE_ATTRIBUTES.update(dynamic_attributes)

			# Handle other attributes
			for attribute, value in element.attributes.items():
				if attribute == 'class':
					continue

				# Skip invalid attribute names
				if not attribute.strip():
					continue

				if attribute not in SAFE_ATTRIBUTES:
					continue

				# Escape special characters in attribute names
				safe_attribute = attribute.replace(':', r'\:')

				# Handle different value cases
				if value == '':
					css_selector += f'[{safe_attribute}]'
				elif any(char in value for char in '"\'<>`\n\r\t'):
					# Use contains for values with special characters
					# For newline-containing text, only use the part before the newline
					if '\n' in value:
						value = value.split('\n')[0]
					# Regex-substitute *any* whitespace with a single space, then strip.
					collapsed_value = re.sub(r'\s+', ' ', value).strip()
					# Escape embedded double-quotes.
					safe_value = collapsed_value.replace('"', '\\"')
					css_selector += f'[{safe_attribute}*="{safe_value}"]'
				else:
					css_selector += f'[{safe_attribute}="{value}"]'

			return css_selector

		except Exception:
			# Fallback to a more basic selector if something goes wrong
			tag_name = element.tag_name or '*'
			return f"{tag_name}[highlight_index='{element.highlight_index}']"

	@require_initialization
	@time_execution_async('--is_visible')
	async def _is_visible(self, element: ElementHandle) -> bool:
		"""
		Checks if an element is visible on the page.
		We use our own implementation instead of relying solely on Playwright's is_visible() because
		of edge cases with CSS frameworks like Tailwind. When elements use Tailwind's 'hidden' class,
		the computed style may return display as '' (empty string) instead of 'none', causing Playwright
		to incorrectly consider hidden elements as visible. By additionally checking the bounding box
		dimensions, we catch elements that have zero width/height regardless of how they were hidden.
		"""
		is_hidden = await element.is_hidden()
		bbox = await element.bounding_box()

		return not is_hidden and bbox is not None and bbox['width'] > 0 and bbox['height'] > 0

	@require_initialization
	@time_execution_async('--get_locate_element')
	async def get_locate_element(self, element: DOMElementNode) -> ElementHandle | None:
		page = await self.get_current_page()
		current_frame = page

		# Start with the target element and collect all parents
		parents: list[DOMElementNode] = []
		current = element
		while current.parent is not None:
			parent = current.parent
			parents.append(parent)
			current = parent

		# Reverse the parents list to process from top to bottom
		parents.reverse()

		# Process all iframe parents in sequence
		iframes = [item for item in parents if item.tag_name == 'iframe']
		for parent in iframes:
			css_selector = self._enhanced_css_selector_for_element(
				parent,
				include_dynamic_attributes=self.browser_profile.include_dynamic_attributes,
			)
			# Use CSS selector if available, otherwise fall back to XPath
			if css_selector:
				current_frame = current_frame.frame_locator(css_selector)
			else:
				self.logger.debug(f'Using XPath for iframe: {parent.xpath}')
				current_frame = current_frame.frame_locator(f'xpath={parent.xpath}')

		css_selector = self._enhanced_css_selector_for_element(
			element, include_dynamic_attributes=self.browser_profile.include_dynamic_attributes
		)

		try:
			if isinstance(current_frame, FrameLocator):
				if css_selector:
					element_handle = await current_frame.locator(css_selector).element_handle()
				else:
					# Fall back to XPath when CSS selector is empty
					self.logger.debug(f'CSS selector empty, falling back to XPath: {element.xpath}')
					element_handle = await current_frame.locator(f'xpath={element.xpath}').element_handle()
				return element_handle
			else:
				# Try CSS selector first if available
				if css_selector:
					element_handle = await current_frame.query_selector(css_selector)
				else:
					# Fall back to XPath
					self.logger.debug(f'CSS selector empty, falling back to XPath: {element.xpath}')
					element_handle = await current_frame.locator(f'xpath={element.xpath}').element_handle()
				if element_handle:
					is_visible = await self._is_visible(element_handle)
					if is_visible:
						await element_handle.scroll_into_view_if_needed()
					return element_handle
				return None
		except Exception as e:
			# If CSS selector failed, try XPath as fallback
			if css_selector and 'CSS.escape' not in str(e):
				try:
					self.logger.debug(f'CSS selector failed, trying XPath fallback: {element.xpath}')
					if isinstance(current_frame, FrameLocator):
						element_handle = await current_frame.locator(f'xpath={element.xpath}').element_handle()
					else:
						element_handle = await current_frame.locator(f'xpath={element.xpath}').element_handle()

					if element_handle:
						is_visible = await self._is_visible(element_handle)
						if is_visible:
							await element_handle.scroll_into_view_if_needed()
						return element_handle
				except Exception as xpath_e:
					self.logger.error(
						f'❌ Failed to locate element with both CSS ({css_selector}) and XPath ({element.xpath}): {type(xpath_e).__name__}: {xpath_e}'
					)
					return None
			else:
				self.logger.error(
					f'❌ Failed to locate element {css_selector or element.xpath} on page {_log_pretty_url(page.url)}: {type(e).__name__}: {e}'
				)
				return None

	@require_initialization
	@time_execution_async('--get_locate_element_by_xpath')
	async def get_locate_element_by_xpath(self, xpath: str) -> ElementHandle | None:
		"""
		Locates an element on the page using the provided XPath.
		"""
		page = await self.get_current_page()

		try:
			# Use XPath to locate the element
			element_handle = await page.query_selector(f'xpath={xpath}')
			if element_handle:
				is_visible = await self._is_visible(element_handle)
				if is_visible:
					await element_handle.scroll_into_view_if_needed()
				return element_handle
			return None
		except Exception as e:
			self.logger.error(f'❌ Failed to locate xpath {xpath} on page {_log_pretty_url(page.url)}: {type(e).__name__}: {e}')
			return None

	@require_initialization
	@time_execution_async('--get_locate_element_by_css_selector')
	async def get_locate_element_by_css_selector(self, css_selector: str) -> ElementHandle | None:
		"""
		Locates an element on the page using the provided CSS selector.
		"""
		page = await self.get_current_page()

		try:
			# Use CSS selector to locate the element
			element_handle = await page.query_selector(css_selector)
			if element_handle:
				is_visible = await self._is_visible(element_handle)
				if is_visible:
					await element_handle.scroll_into_view_if_needed()
				return element_handle
			return None
		except Exception as e:
			self.logger.error(
				f'❌ Failed to locate element {css_selector} on page {_log_pretty_url(page.url)}: {type(e).__name__}: {e}'
			)
			return None

	@require_initialization
	@time_execution_async('--get_locate_element_by_text')
	async def get_locate_element_by_text(
		self, text: str, nth: int | None = 0, element_type: str | None = None
	) -> ElementHandle | None:
		"""
		Locates an element on the page using the provided text.
		If `nth` is provided, it returns the nth matching element (0-based).
		If `element_type` is provided, filters by tag name (e.g., 'button', 'span').
		"""
		page = await self.get_current_page()
		try:
			# handle also specific element type or use any type.
			selector = f'{element_type or "*"}:text("{text}")'
			elements = await page.query_selector_all(selector)
			# considering only visible elements
			elements = [el for el in elements if await self._is_visible(el)]

			if not elements:
				self.logger.error(f"❌ No visible element with text '{text}' found on page {_log_pretty_url(page.url)}.")
				return None

			if nth is not None:
				if 0 <= nth < len(elements):
					element_handle = elements[nth]
				else:
					self.logger.error(
						f"❌ Visible element with text '{text}' not found at index #{nth} on page {_log_pretty_url(page.url)}."
					)
					return None
			else:
				element_handle = elements[0]

			is_visible = await self._is_visible(element_handle)
			if is_visible:
				await element_handle.scroll_into_view_if_needed()
			return element_handle
		except Exception as e:
			self.logger.error(
				f"❌ Failed to locate element by text '{text}' on page {_log_pretty_url(page.url)}: {type(e).__name__}: {e}"
			)
			return None

	@require_initialization
	@time_execution_async('--input_text_element_node')
	async def _input_text_element_node(self, element_node: DOMElementNode, text: str):
		"""
		Input text into an element with proper error handling and state management.
		Handles different types of input fields and ensures proper element state before input.
		"""
		try:
			element_handle = await self.get_locate_element(element_node)

			if element_handle is None:
				raise BrowserError(f'Element: {repr(element_node)} not found')

			# Ensure element is ready for input
			try:
				await element_handle.wait_for_element_state('stable', timeout=1_000)
				is_visible = await self._is_visible(element_handle)
				if is_visible:
					await element_handle.scroll_into_view_if_needed(timeout=1_000)
			except Exception:
				pass

			# let's first try to click and type
			try:
				await element_handle.evaluate('el => {el.textContent = ""; el.value = "";}')
				await element_handle.click()
				await asyncio.sleep(0.1)  # Increased sleep time
				page = await self.get_current_page()
				await page.keyboard.type(text)
				return
			except Exception as e:
				self.logger.debug(f'Input text with click and type failed, trying element handle method: {e}')
				pass

			# Get element properties to determine input method
			tag_handle = await element_handle.get_property('tagName')
			tag_name = (await tag_handle.json_value()).lower()
			is_contenteditable = await element_handle.get_property('isContentEditable')
			readonly_handle = await element_handle.get_property('readOnly')
			disabled_handle = await element_handle.get_property('disabled')

			readonly = await readonly_handle.json_value() if readonly_handle else False
			disabled = await disabled_handle.json_value() if disabled_handle else False

			try:
				if (await is_contenteditable.json_value() or tag_name == 'input') and not (readonly or disabled):
					await element_handle.evaluate('el => {el.textContent = ""; el.value = "";}')
					await element_handle.type(text, delay=5)
				else:
					await element_handle.fill(text)
			except Exception as e:
				self.logger.error(f'Error during input text into element: {type(e).__name__}: {e}')
				raise BrowserError(f'Failed to input text into element: {repr(element_node)}')

		except Exception as e:
			# Get current page URL safely for error message
			try:
				page = await self.get_current_page()
				page_url = _log_pretty_url(page.url)
			except Exception:
				page_url = 'unknown page'

			self.logger.debug(
				f'❌ Failed to input text into element: {repr(element_node)} on page {page_url}: {type(e).__name__}: {e}'
			)
			raise BrowserError(f'Failed to input text into index {element_node.highlight_index}')

	@require_initialization
	@time_execution_async('--switch_to_tab')
	async def switch_to_tab(self, page_id: int) -> Page:
		"""Switch to a specific tab by its page_id (aka tab index exposed to LLM)"""
		assert self.browser_context is not None, 'Browser context is not set'
		pages = self.browser_context.pages

		if page_id >= len(pages):
			raise BrowserError(f'No tab found with page_id: {page_id}')

		page = pages[page_id]

		# Check if the tab's URL is allowed before switching
		if not self._is_url_allowed(page.url):
			raise BrowserError(f'Cannot switch to tab with non-allowed URL: {page.url}')

		# Update both tab references - agent wants this tab, and it's now in the foreground
		self.agent_current_page = page
		await self.agent_current_page.bring_to_front()  # crucial for screenshot to work

		# in order for a human watching to be able to follow along with what the agent is doing
		# update the human's active tab to match the agent's
		if self.human_current_page != page:
			# TODO: figure out how to do this without bringing the entire window to the foreground and stealing foreground app focus
			# might require browser-use extension loaded into the browser so we can use chrome.tabs extension APIs
			# await page.bring_to_front()
			pass

		self.human_current_page = page

		# Invalidate cached state since we've switched to a different tab
		# The cached state contains DOM elements and selector map from the previous tab
		self._cached_browser_state_summary = None
		self._cached_clickable_element_hashes = None

		try:
			await page.wait_for_load_state()
		except Exception as e:
			self.logger.warning(f'⚠️ New page failed to fully load: {type(e).__name__}: {e}')

		# Set the viewport size for the tab
		if self.browser_profile.viewport:
			await page.set_viewport_size(self.browser_profile.viewport)

		return page

	@observe_debug(name='create_new_tab')
	@time_execution_async('--create_new_tab')
	async def create_new_tab(self, url: str | None = None) -> Page:
		"""Create a new tab and optionally navigate to a URL"""

		# Add https:// if there's no protocol
		normalized_url = url
		if url:
			normalized_url = normalize_url(url)

			if not self._is_url_allowed(normalized_url):
				raise BrowserError(f'Cannot create new tab with non-allowed URL: {normalized_url}')

		try:
			assert self.browser_context is not None, 'Browser context is not set'
			new_page = await self.browser_context.new_page()
		except Exception:
			self.initialized = False
			self.browser_context = None  # Clear the closed context

		if not self.initialized or not self.browser_context:
			# If we were initialized but lost connection, reset state first to avoid infinite loops
			if self.initialized and not self.browser_context:
				self.logger.warning(
					f'💔 Browser {self._connection_str} disconnected while trying to create a new tab, reconnecting...'
				)
				self._reset_connection_state()
			await self.start()
			assert self.browser_context, 'Browser context is not set'
			new_page = await self.browser_context.new_page()

		# Update agent tab reference
		self.agent_current_page = new_page

		# Update human tab reference if there is no human tab yet
		if (not self.human_current_page) or self.human_current_page.is_closed():
			self.human_current_page = new_page

		tab_idx = self.tabs.index(new_page)
		try:
			await new_page.wait_for_load_state()
		except Exception as e:
			self.logger.warning(
				f'⚠️ New page [{tab_idx}]{_log_pretty_url(new_page.url)} failed to fully load: {type(e).__name__}: {e}'
			)

		# Show DVD animation on new tab pages (after navigating to about:blank if needed)
		if not normalized_url and is_new_tab_page(new_page.url):
			# Navigate to about:blank if we're on chrome://new-tab-page to avoid security restrictions
			if new_page.url.startswith('chrome://new-tab-page'):
				await new_page.goto('about:blank')
			await self._show_dvd_screensaver_loading_animation(new_page)

		# Set the viewport size for the new tab
		if self.browser_profile.viewport:
			await new_page.set_viewport_size(self.browser_profile.viewport)

		if normalized_url:
			try:
				await new_page.goto(normalized_url, wait_until='domcontentloaded')
				await self._wait_for_page_and_frames_load(timeout_overwrite=1)
			except Exception as e:
				self.logger.error(f'❌ Error navigating to {normalized_url}: {type(e).__name__}: {e} (proceeding anyway...)')

		assert self.human_current_page is not None
		assert self.agent_current_page is not None
		# if url:  # sometimes this does not pass because JS or HTTP redirects the page really fast
		# 	assert self.agent_current_page.url == url
		# else:
		# 	assert self.agent_current_page.url == 'about:blank'

		# if there are any unused new tab pages after we open a new tab, close them to clean up unused tabs
		assert self.browser_context is not None, 'Browser context is not set'
		# hacky way to be sure we only close our own tabs, check the title of the tab for our BrowserSession name
		title_of_our_setup_tab = (
			f'Starting agent {str(self.id)[-4:]}...'  # set up by self._show_dvd_screensaver_loading_animation()
		)
		for page in self.browser_context.pages:
			try:
				# sometimes this fails, because the page is not accessible
				page_title = await self._get_page_title(page)
			except Exception:
				page_title = 'Title unavailable'

			if is_new_tab_page(page.url) and page != self.agent_current_page and page_title == title_of_our_setup_tab:
				await page.close()
				self.human_current_page = (  # in case we just closed the human's tab, fix the refs
					self.human_current_page if not self.human_current_page.is_closed() else self.agent_current_page
				)
				break  # only close a maximum of one unused new tab page,
				# if multiple parallel agents share one BrowserSession
				# closing every new_page() tab (which start on new tab pages) causes lots of problems
				# (the title check is not enough when they share a single BrowserSession)

		return new_page

	# region - Helper methods for easier access to the DOM
	@observe_debug(name='get_selector_map')
	@require_initialization
	async def get_selector_map(self) -> SelectorMap:
		if self._cached_browser_state_summary is None:
			return {}
		return self._cached_browser_state_summary.selector_map

	@observe_debug(name='get_element_by_index')
	@require_initialization
	async def get_element_by_index(self, index: int) -> ElementHandle | None:
		selector_map = await self.get_selector_map()
		element_handle = await self.get_locate_element(selector_map[index])
		return element_handle

	@observe_debug(name='is_file_input_by_index')
	async def is_file_input_by_index(self, index: int) -> bool:
		try:
			selector_map = await self.get_selector_map()
			node = selector_map[index]
			return self.is_file_input(node)
		except Exception as e:
			self.logger.debug(f'❌ Error in is_file_input(index={index}): {type(e).__name__}: {e}')
			return False

	@staticmethod
	def is_file_input(node: DOMElementNode) -> bool:
		return (
			isinstance(node, DOMElementNode)
			and getattr(node, 'tag_name', '').lower() == 'input'
			and node.attributes.get('type', '').lower() == 'file'
		)

	@require_initialization
	async def find_file_upload_element_by_index(
		self, index: int, max_height: int = 3, max_descendant_depth: int = 3
	) -> DOMElementNode | None:
		"""
		Find the closest file input to the selected element by traversing the DOM bottom-up.
		At each level (up to max_height ancestors):
		- Check the current node itself
		- Check all its children/descendants up to max_descendant_depth
		- Check all siblings (and their descendants up to max_descendant_depth)
		Returns the first file input found, or None if not found.
		"""
		try:
			selector_map = await self.get_selector_map()
			if index not in selector_map:
				return None

			candidate_element = selector_map[index]

			def find_file_input_in_descendants(node: DOMElementNode, depth: int) -> DOMElementNode | None:
				if depth < 0 or not isinstance(node, DOMElementNode):
					return None
				if self.is_file_input(node):
					return node
				for child in getattr(node, 'children', []):
					result = find_file_input_in_descendants(child, depth - 1)
					if result:
						return result
				return None

			current = candidate_element
			for _ in range(max_height + 1):  # include the candidate itself
				# 1. Check the current node itself
				if self.is_file_input(current):
					return current
				# 2. Check all descendants of the current node
				result = find_file_input_in_descendants(current, max_descendant_depth)
				if result:
					return result
				# 3. Check all siblings and their descendants
				parent = getattr(current, 'parent', None)
				if parent:
					for sibling in getattr(parent, 'children', []):
						if sibling is current:
							continue
						if self.is_file_input(sibling):
							return sibling
						result = find_file_input_in_descendants(sibling, max_descendant_depth)
						if result:
							return result
				current = parent
				if not current:
					break
			return None
		except Exception as e:
			page = await self.get_current_page()
			self.logger.debug(
				f'❌ Error in find_file_upload_element_by_index(index={index}) on page {_log_pretty_url(page.url)}: {type(e).__name__}: {e}'
			)
			return None

	@require_initialization
	async def get_scroll_info(self, page: Page) -> tuple[int, int]:
		"""Get scroll position information for the current page."""
		scroll_y = await page.evaluate('window.scrollY')
		viewport_height = await page.evaluate('window.innerHeight')
		total_height = await page.evaluate('document.documentElement.scrollHeight')
		# Convert to int to handle fractional pixels
		pixels_above = int(scroll_y)
		pixels_below = int(max(0, total_height - (scroll_y + viewport_height)))
		return pixels_above, pixels_below

	@require_initialization
	async def get_page_info(self, page: Page) -> PageInfo:
		"""Get comprehensive page size and scroll information."""
		# Get all page dimensions and scroll info in one JavaScript call for efficiency
		page_data = await page.evaluate("""() => {
			return {
				// Current viewport dimensions
				viewport_width: window.innerWidth,
				viewport_height: window.innerHeight,
				
				// Total page dimensions
				page_width: Math.max(
					document.documentElement.scrollWidth,
					document.body.scrollWidth || 0
				),
				page_height: Math.max(
					document.documentElement.scrollHeight,
					document.body.scrollHeight || 0
				),
				
				// Current scroll position
				scroll_x: window.scrollX || window.pageXOffset || document.documentElement.scrollLeft || 0,
				scroll_y: window.scrollY || window.pageYOffset || document.documentElement.scrollTop || 0
			};
		}""")

		# Calculate derived values (convert to int to handle fractional pixels)
		viewport_width = int(page_data['viewport_width'])
		viewport_height = int(page_data['viewport_height'])
		page_width = int(page_data['page_width'])
		page_height = int(page_data['page_height'])
		scroll_x = int(page_data['scroll_x'])
		scroll_y = int(page_data['scroll_y'])

		# Calculate scroll information
		pixels_above = scroll_y
		pixels_below = max(0, page_height - (scroll_y + viewport_height))
		pixels_left = scroll_x
		pixels_right = max(0, page_width - (scroll_x + viewport_width))

		# Create PageInfo object with comprehensive information
		page_info = PageInfo(
			viewport_width=viewport_width,
			viewport_height=viewport_height,
			page_width=page_width,
			page_height=page_height,
			scroll_x=scroll_x,
			scroll_y=scroll_y,
			pixels_above=pixels_above,
			pixels_below=pixels_below,
			pixels_left=pixels_left,
			pixels_right=pixels_right,
		)

		return page_info

	async def _scroll_with_cdp_gesture(self, page: Page, pixels: int) -> bool:
		"""
		Scroll using CDP Input.synthesizeScrollGesture for universal compatibility.

		Args:
			page: The page to scroll
			pixels: Number of pixels to scroll (positive = up, negative = down)

		Returns:
			True if successful, False if failed
		"""
		try:
			# Use CDP to synthesize scroll gesture - works in all contexts including PDFs
			cdp_session = await page.context.new_cdp_session(page)  # type: ignore

			# Get viewport center for scroll origin
			viewport = await page.evaluate("""
				() => ({
					width: window.innerWidth,
					height: window.innerHeight
				})
			""")

			center_x = viewport['width'] // 2
			center_y = viewport['height'] // 2

			await cdp_session.send(
				'Input.synthesizeScrollGesture',
				{
					'x': center_x,
					'y': center_y,
					'xDistance': 0,
					'yDistance': -pixels,  # Negative = scroll down, Positive = scroll up
					'gestureSourceType': 'mouse',  # Use mouse gestures for better compatibility
					'speed': 3000,  # Pixels per second
				},
			)

			await cdp_session.detach()
			self.logger.debug(f'📄 Scrolled using CDP gesture: {pixels}px')
			return True

		except Exception as e:
			self.logger.debug(f'CDP scroll failed: {e}')
			return False

	@require_initialization
	async def _scroll_container(self, pixels: int) -> None:
		"""Scroll using CDP gesture synthesis with JavaScript fallback."""

		page = await self.get_current_page()

		# Try CDP scroll gesture first (works universally including PDFs)
		if await self._scroll_with_cdp_gesture(page, pixels):
			return

		# Fallback to JavaScript for older browsers or when CDP fails
		self.logger.debug('Falling back to JavaScript scrolling')
		SMART_SCROLL_JS = """(dy) => {
			const bigEnough = el => el.clientHeight >= window.innerHeight * 0.5;
			const canScroll = el =>
				el &&
				/(auto|scroll|overlay)/.test(getComputedStyle(el).overflowY) &&
				el.scrollHeight > el.clientHeight &&
				bigEnough(el);

			let el = document.activeElement;
			while (el && !canScroll(el) && el !== document.body) el = el.parentElement;

			el = canScroll(el)
					? el
					: [...document.querySelectorAll('*')].find(canScroll)
					|| document.scrollingElement
					|| document.documentElement;

			if (el === document.scrollingElement ||
				el === document.documentElement ||
				el === document.body) {
				window.scrollBy(0, dy);
			} else {
				el.scrollBy({ top: dy, behavior: 'auto' });
			}
		}"""
		await page.evaluate(SMART_SCROLL_JS, pixels)

	# --- DVD Screensaver Loading Animation Helper ---
	async def _show_dvd_screensaver_loading_animation(self, page: Page) -> None:
		"""
		Injects a DVD screensaver-style bouncing logo loading animation overlay into the given Playwright Page.
		This is used to visually indicate that the browser is setting up or waiting.
		"""
		if CONFIG.IS_IN_EVALS:
			# dont bother wasting CPU showing animations during evals
			return

		# we could enforce this, but maybe it's useful to be able to show it on other tabs?
		# assert is_new_tab_page(page.url), 'DVD screensaver loading animation should only be shown on new tab pages'

		# all in one JS function for speed, we want as few roundtrip CDP calls as possible
		# between opening the tab and showing the animation
		await page.evaluate(
			"""(browser_session_label) => {
			const animated_title = `Starting agent ${browser_session_label}...`;
			if (document.title === animated_title) {
				return;      // already run on this tab, dont run again
			}
			document.title = animated_title;

			// Create the main overlay
			const loadingOverlay = document.createElement('div');
			loadingOverlay.id = 'pretty-loading-animation';
			loadingOverlay.style.position = 'fixed';
			loadingOverlay.style.top = '0';
			loadingOverlay.style.left = '0';
			loadingOverlay.style.width = '100vw';
			loadingOverlay.style.height = '100vh';
			loadingOverlay.style.background = '#000';
			loadingOverlay.style.zIndex = '99999';
			loadingOverlay.style.overflow = 'hidden';

			// Create the image element
			const img = document.createElement('img');
			img.src = 'https://cf.browser-use.com/logo.svg';
			img.alt = 'Browser-Use';
			img.style.width = '200px';
			img.style.height = 'auto';
			img.style.position = 'absolute';
			img.style.left = '0px';
			img.style.top = '0px';
			img.style.zIndex = '2';
			img.style.opacity = '0.8';

			loadingOverlay.appendChild(img);
			document.body.appendChild(loadingOverlay);

			// DVD screensaver bounce logic
			let x = Math.random() * (window.innerWidth - 300);
			let y = Math.random() * (window.innerHeight - 300);
			let dx = 1.2 + Math.random() * 0.4; // px per frame
			let dy = 1.2 + Math.random() * 0.4;
			// Randomize direction
			if (Math.random() > 0.5) dx = -dx;
			if (Math.random() > 0.5) dy = -dy;

			function animate() {
				const imgWidth = img.offsetWidth || 300;
				const imgHeight = img.offsetHeight || 300;
				x += dx;
				y += dy;

				if (x <= 0) {
					x = 0;
					dx = Math.abs(dx);
				} else if (x + imgWidth >= window.innerWidth) {
					x = window.innerWidth - imgWidth;
					dx = -Math.abs(dx);
				}
				if (y <= 0) {
					y = 0;
					dy = Math.abs(dy);
				} else if (y + imgHeight >= window.innerHeight) {
					y = window.innerHeight - imgHeight;
					dy = -Math.abs(dy);
				}

				img.style.left = `${x}px`;
				img.style.top = `${y}px`;

				requestAnimationFrame(animate);
			}
			animate();

			// Responsive: update bounds on resize
			window.addEventListener('resize', () => {
				x = Math.min(x, window.innerWidth - img.offsetWidth);
				y = Math.min(y, window.innerHeight - img.offsetHeight);
			});

			// Add a little CSS for smoothness
			const style = document.createElement('style');
			style.textContent = `
				#pretty-loading-animation {
					/*backdrop-filter: blur(2px) brightness(0.9);*/
				}
				#pretty-loading-animation img {
					user-select: none;
					pointer-events: none;
				}
			`;
			document.head.appendChild(style);
		}""",
			str(self.id)[-4:],
		)

	@observe_debug(name='get_state_summary_with_fallback', ignore_output=True)
	@require_initialization
	@time_execution_async('--get_state_summary_with_fallback')
	async def get_state_summary_with_fallback(self, cache_clickable_elements_hashes: bool = True) -> BrowserStateSummary:
		"""Get browser state with fallback to minimal state on errors

		This method first tries to get a full state summary. If that fails,
		it falls back to a minimal state summary to allow basic navigation.

		Parameters:
		-----------
		cache_clickable_elements_hashes: bool
			If True, cache the clickable elements hashes for the current state.

		Returns:
		--------
		BrowserStateSummary: Either full state or minimal fallback state
		"""
		# Try 1: Full state summary (current implementation)
		try:
			return await self.get_state_summary(cache_clickable_elements_hashes)
		except Exception as e:
			self.logger.warning(f'Full state retrieval failed: {type(e).__name__}: {e}')
			self.logger.warning('🔄 Falling back to minimal state summary')

		# Try 2: Minimal state summary as fallback
		return await self.get_minimal_state_summary()

	async def _is_pdf_viewer(self, page: Page) -> bool:
		"""
		Check if the current page is displaying a PDF in Chrome's PDF viewer.
		Returns True if PDF is detected, False otherwise.
		"""
		try:
			is_pdf_viewer = await page.evaluate("""
				() => {
					// Check for Chrome's built-in PDF viewer (updated selector)
					const pdfEmbed = document.querySelector('embed[type="application/x-google-chrome-pdf"]') ||
									 document.querySelector('embed[type="application/pdf"]');
					const isPdfViewer = !!pdfEmbed;
					
					// Also check if the URL ends with .pdf or has PDF content-type
					const url = window.location.href;
					const isPdfUrl = url.toLowerCase().includes('.pdf') || 
									document.contentType === 'application/pdf';
					
					return isPdfViewer || isPdfUrl;
				}
			""")
			return is_pdf_viewer
		except Exception as e:
			self.logger.debug(f'Error checking PDF viewer: {type(e).__name__}: {e}')
			return False

	async def _auto_download_pdf_if_needed(self, page: Page) -> str | None:
		"""
		Check if the current page is a PDF viewer and automatically download the PDF if so.
		Returns the download path if a PDF was downloaded, None otherwise.
		"""
		if not self.browser_profile.downloads_path or not self._auto_download_pdfs:
			return None

		try:
			# Check if we're in a PDF viewer
			is_pdf_viewer = await self._is_pdf_viewer(page)
			self.logger.debug(f'is_pdf_viewer: {is_pdf_viewer}')

			if not is_pdf_viewer:
				return None

			# Get the PDF URL
			pdf_url = page.url

			# Check if we've already downloaded this PDF
			pdf_filename = os.path.basename(pdf_url.split('?')[0])  # Remove query params
			if not pdf_filename or not pdf_filename.endswith('.pdf'):
				# Generate filename from URL
				from urllib.parse import urlparse

				parsed = urlparse(pdf_url)
				pdf_filename = os.path.basename(parsed.path) or 'document.pdf'
				if not pdf_filename.endswith('.pdf'):
					pdf_filename += '.pdf'

			# Check if already downloaded
			expected_path = os.path.join(self.browser_profile.downloads_path, pdf_filename)
			if any(os.path.basename(downloaded) == pdf_filename for downloaded in self._downloaded_files):
				self.logger.debug(f'📄 PDF already downloaded: {pdf_filename}')
				return None

			self.logger.info(f'📄 Auto-downloading PDF from: {pdf_url}')

			# Download the actual PDF file using JavaScript fetch
			# Note: This should hit the browser cache since Chrome already downloaded the PDF to display it
			try:
				self.logger.debug(f'Downloading PDF from URL: {pdf_url}')

				# Properly escape the URL to prevent JavaScript injection
				escaped_pdf_url = json.dumps(pdf_url)

				download_result = await page.evaluate(f"""
					async () => {{
						try {{
							// Use fetch with cache: 'force-cache' to prioritize cached version
							const response = await fetch({escaped_pdf_url}, {{
								cache: 'force-cache'
							}});
							if (!response.ok) {{
								throw new Error(`HTTP error! status: ${{response.status}}`);
							}}
							const blob = await response.blob();
							const arrayBuffer = await blob.arrayBuffer();
							const uint8Array = new Uint8Array(arrayBuffer);
							
							// Log whether this was served from cache
							const fromCache = response.headers.has('age') || 
											 !response.headers.has('date') ||
											 performance.getEntriesByName({escaped_pdf_url}).some(entry => 
												 entry.transferSize === 0 || entry.transferSize < entry.encodedBodySize
											 );
											 
							return {{ 
								data: Array.from(uint8Array),
								fromCache: fromCache,
								responseSize: uint8Array.length,
								transferSize: response.headers.get('content-length') || 'unknown'
							}};
						}} catch (error) {{
							throw new Error(`Fetch failed: ${{error.message}}`);
						}}
					}}
				""")

				if download_result and download_result.get('data') and len(download_result['data']) > 0:
					# Ensure unique filename
					unique_filename = await self._get_unique_filename(self.browser_profile.downloads_path, pdf_filename)
					download_path = os.path.join(self.browser_profile.downloads_path, unique_filename)

					# Save the PDF asynchronously
					async with await anyio.open_file(download_path, 'wb') as f:
						await f.write(bytes(download_result['data']))

					# Track the downloaded file
					self._downloaded_files.append(download_path)

					# Log cache information
					cache_status = 'from cache' if download_result.get('fromCache') else 'from network'
					response_size = download_result.get('responseSize', 0)
					self.logger.info(f'📄 Auto-downloaded PDF ({cache_status}, {response_size:,} bytes): {download_path}')

					return download_path
				else:
					self.logger.warning(f'⚠️ No data received when downloading PDF from {pdf_url}')
					return None

			except Exception as e:
				self.logger.warning(f'⚠️ Failed to auto-download PDF from {pdf_url}: {type(e).__name__}: {e}')
				return None

		except Exception as e:
			self.logger.warning(f'⚠️ Error in PDF auto-download check: {type(e).__name__}: {e}')
			return None<|MERGE_RESOLUTION|>--- conflicted
+++ resolved
@@ -2140,7 +2140,7 @@
 				title = await self._get_page_title(page)
 				tab_info = TabInfo(page_id=page_id, url=page.url, title=title)
 			except Exception:
-<<<<<<< HEAD
+
 				# page.title() can hang forever on tabs that are crashed/disappeared/about:blank
 				# but we should preserve the real URL and not mislead the LLM about tab availability
 				self.logger.debug(f'⚠️ Failed to get tab info for tab #{page_id}: {_log_pretty_url(page.url)} (using fallback title)')
@@ -2152,12 +2152,7 @@
 					# Preserve the real URL and use a descriptive fallback title
 					fallback_title = f'(title unavailable)'
 					tab_info = TabInfo(page_id=page_id, url=page.url, title=fallback_title)
-=======
-				# page.title() can hang forever on tabs that are crashed/disappeared/new tab pages
-				# we dont want to try automating those tabs because they will hang the whole script
-				self.logger.debug(f'⚠️ Failed to get tab info for tab #{page_id}: {_log_pretty_url(page.url)} (ignoring)')
-				tab_info = TabInfo(page_id=page_id, url='about:blank', title='ignore this tab and do not use it')
->>>>>>> 871519da
+
 			tabs_info.append(tab_info)
 
 		return tabs_info
